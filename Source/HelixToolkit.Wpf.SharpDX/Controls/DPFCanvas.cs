--- conflicted
+++ resolved
@@ -1,688 +1,683 @@
-﻿// --------------------------------------------------------------------------------------------------------------------
-// <copyright file="DPFCanvas.cs" company="Helix Toolkit">
-//   Copyright (c) 2014 Helix Toolkit contributors
-// </copyright>
-// <summary>
-//
-// </summary>
-// --------------------------------------------------------------------------------------------------------------------
-
-namespace HelixToolkit.Wpf.SharpDX
-{
-    using System;
-    using System.ComponentModel;
-    using System.Diagnostics;
-    using System.Windows;
-    using System.Windows.Controls;
-    using System.Windows.Media;
-    using System.Windows.Threading;
-
-    using global::SharpDX;
-
-    using global::SharpDX.Direct3D11;
-
-    using global::SharpDX.DXGI;
-
-    using Device = global::SharpDX.Direct3D11.Device;
-
-    // ---- BASED ON ORIGNAL CODE FROM -----
-    // Copyright (c) 2010-2012 SharpDX - Alexandre Mutel
-    // 
-    // Permission is hereby granted, free of charge, to any person obtaining a copy
-    // of this software and associated documentation files (the "Software"), to deal
-    // in the Software without restriction, including without limitation the rights
-    // to use, copy, modify, merge, publish, distribute, sublicense, and/or sell
-    // copies of the Software, and to permit persons to whom the Software is
-    // furnished to do so, subject to the following conditions:
-    // 
-    // The above copyright notice and this permission notice shall be included in
-    // all copies or substantial portions of the Software.
-    // 
-    // THE SOFTWARE IS PROVIDED "AS IS", WITHOUT WARRANTY OF ANY KIND, EXPRESS OR
-    // IMPLIED, INCLUDING BUT NOT LIMITED TO THE WARRANTIES OF MERCHANTABILITY,
-    // FITNESS FOR A PARTICULAR PURPOSE AND NONINFRINGEMENT. IN NO EVENT SHALL THE
-    // AUTHORS OR COPYRIGHT HOLDERS BE LIABLE FOR ANY CLAIM, DAMAGES OR OTHER
-    // LIABILITY, WHETHER IN AN ACTION OF CONTRACT, TORT OR OTHERWISE, ARISING FROM,
-    // OUT OF OR IN CONNECTION WITH THE SOFTWARE OR THE USE OR OTHER DEALINGS IN
-    // THE SOFTWARE.
-
-    public class DPFCanvas : Image, IRenderHost
-    {
-        private readonly Action updateAndRenderAction;
-        private readonly Stopwatch renderTimer;
-        private Device device;
-        private Texture2D colorBuffer;
-        private Texture2D depthStencilBuffer;
-        private RenderTargetView colorBufferView;
-        private DepthStencilView depthStencilBufferView;
-        private DX11ImageSource surfaceD3D;
-        private IRenderer renderRenderable;
-        private RenderContext renderContext;
-        private DeferredRenderer deferredRenderer;
-        private bool sceneAttached;        
-        private int targetWidth, targetHeight;
-        private int pendingValidationCycles;
-        private TimeSpan lastRenderingDuration;
-        private DispatcherOperation updateAndRenderOperation;
-
-#if MSAA
-        private Texture2D renderTargetNMS;
-#endif
-    
-        /// <summary>
-        /// 
-        /// </summary>
-        public Color4 ClearColor { get; internal set; }
-
-        /// <summary>
-        /// 
-        /// </summary>
-        public bool IsShadowMapEnabled { get; private set; }
-
-        /// <summary>
-        /// 
-        /// </summary>
-        public bool IsMSAAEnabled { get; private set; }
-
-        /// <summary>
-        /// Gets or sets the maximum time that rendering is allowed to take. When exceeded,
-        /// the next cycle will be enqueued at <see cref="DispatcherPriority.Input"/> to reduce input lag.
-        /// </summary>
-        public TimeSpan MaxRenderingDuration { get; set; }
-
-        /// <summary>
-        /// 
-        /// </summary>
-        public RenderTechnique RenderTechnique { get; private set; }
-
-        /// <summary>
-        /// The instance of currently attached IRenderable - this is in general the Viewport3DX
-        /// </summary>
-        public IRenderer Renderable
-        {
-            get { return this.renderRenderable; }
-            set
-            {
-                if (ReferenceEquals(this.renderRenderable, value))
-                {
-                    return;
-                }
-
-                if (this.renderRenderable != null)
-                {
-                    this.renderRenderable.Detach();
-                    this.renderRenderable = null;
-                }
-
-                this.sceneAttached = false;
-                this.renderRenderable = value;
-                this.InvalidateRender();
-            }
-        }
-
-        /// <summary>
-        /// The currently used Direct3D Device
-        /// </summary>
-        Device IRenderHost.Device
-        {
-            get { return this.device; }
-        }
-
-        /// <summary>
-        /// Gets a value indicating whether the control is in design mode
-        /// (running in Blend or Visual Studio).
-        /// </summary>
-        public static bool IsInDesignMode
-        {
-            get
-            {
-                var prop = DesignerProperties.IsInDesignModeProperty;
-                return (bool)DependencyPropertyDescriptor.FromProperty(prop, typeof(FrameworkElement)).Metadata.DefaultValue;
-            }
-        }
-
-        /// <summary>
-        /// 
-        /// </summary>
-        static DPFCanvas()
-        {
-            StretchProperty.OverrideMetadata(typeof(DPFCanvas), new FrameworkPropertyMetadata(Stretch.Fill));
-        }
-
-        /// <summary>
-        /// 
-        /// </summary>
-        public DPFCanvas()
-        {
-            this.updateAndRenderAction = this.UpdateAndRender;
-            this.updateAndRenderOperation = null;
-            this.renderTimer = new Stopwatch();
-<<<<<<< HEAD
-            this.Loaded += this.OnLoaded;
-            this.Unloaded += this.OnUnloaded;
-=======
-            this.MaxRenderingDuration = TimeSpan.FromMilliseconds(20.0);
-            this.Loaded += this.WindowLoaded;
-            this.Unloaded += this.WindowClosing;
->>>>>>> 713655a9
-            this.ClearColor = global::SharpDX.Color.Gray;
-            this.IsShadowMapEnabled = false;            
-            this.IsMSAAEnabled = true;            
-        }
-
-        /// <summary>
-        /// Invalidates the current render and requests an update.
-        /// </summary>
-        public void InvalidateRender()
-        {
-            // For some reason, we need two render cycles to recover from 
-            // UAC popup or sleep when MSAA is enabled.
-            this.pendingValidationCycles = 2;
-        }
-
-        /// <summary>
-        /// 
-        /// </summary>
-        /// <param name="sender"></param>
-        /// <param name="e"></param>
-        private void OnLoaded(object sender, RoutedEventArgs e)
-        {
-            if (IsInDesignMode)
-            {
-                return;
-            }
-
-            try
-            {
-                this.StartD3D();
-                this.StartRendering();
-            }
-            catch (Exception)
-            {
-                // Exceptions in the Loaded event handler are silently swallowed by WPF.
-                // https://social.msdn.microsoft.com/Forums/vstudio/en-US/9ed3d13d-0b9f-48ac-ae8d-daf0845c9e8f/bug-in-wpf-windowloaded-exception-handling?forum=wpf
-                // http://stackoverflow.com/questions/19140593/wpf-exception-thrown-in-eventhandler-is-swallowed
-                // tl;dr: M$ says it's "by design" and "working as indended" but may change in the future :).
-
-                // This prevents a crash if no DX10 GPU is present (VMWare)
-                // ToDo: (MVVM friendly) exception handling
-                this.StopRendering();
-            }
-        }
-
-        /// <summary>
-        /// 
-        /// </summary>
-        /// <param name="sender"></param>
-        /// <param name="e"></param>
-        private void OnUnloaded(object sender, RoutedEventArgs e)
-        {
-            if (IsInDesignMode)
-            {
-                return;
-            }
-
-            this.StopRendering();
-            this.EndD3D();
-        }
-
-        /// <summary>
-        /// 
-        /// </summary>
-        private void StartD3D()
-        {   
-            this.surfaceD3D = new DX11ImageSource();
-            this.surfaceD3D.IsFrontBufferAvailableChanged += this.OnIsFrontBufferAvailableChanged;            
-            this.device = EffectsManager.Device;
-            this.deferredRenderer = new DeferredRenderer();
-            this.renderRenderable.DeferredRenderer = this.deferredRenderer;
-            
-            this.CreateAndBindTargets();
-            this.SetDefaultRenderTargets();
-            this.Source = this.surfaceD3D;
-            this.InvalidateRender();
-        }
-
-        /// <summary>
-        /// 
-        /// </summary>
-        private void EndD3D()
-        {
-            if (this.renderRenderable != null)
-            {
-                this.renderRenderable.Detach();
-                this.sceneAttached = false;
-            }
-
-            if (this.surfaceD3D == null)
-            {
-                return;
-            }
-
-            this.surfaceD3D.IsFrontBufferAvailableChanged -= this.OnIsFrontBufferAvailableChanged;
-            this.Source = null;
-
-            Disposer.RemoveAndDispose(ref this.deferredRenderer);
-            Disposer.RemoveAndDispose(ref this.surfaceD3D);
-            Disposer.RemoveAndDispose(ref this.colorBufferView);
-            Disposer.RemoveAndDispose(ref this.depthStencilBufferView);
-            Disposer.RemoveAndDispose(ref this.colorBuffer);
-            Disposer.RemoveAndDispose(ref this.depthStencilBuffer);
-#if MSAA
-            Disposer.RemoveAndDispose(ref this.renderTargetNMS);
-#endif
-        }
-
-        /// <summary>
-        /// 
-        /// </summary>
-        private void CreateAndBindTargets()
-        {
-            this.surfaceD3D.SetRenderTargetDX11(null);
-
-            int width = System.Math.Max((int)this.ActualWidth, 100);
-            int height = System.Math.Max((int)this.ActualHeight, 100);
-
-            Disposer.RemoveAndDispose(ref this.colorBufferView);
-            Disposer.RemoveAndDispose(ref this.depthStencilBufferView);
-            Disposer.RemoveAndDispose(ref this.colorBuffer);
-            Disposer.RemoveAndDispose(ref this.depthStencilBuffer);
-#if MSAA
-            Disposer.RemoveAndDispose(ref this.renderTargetNMS);
-
-            // check 8,4,2,1
-            int sampleCount = 8;
-            int sampleQuality = 0;
-
-            if (this.IsMSAAEnabled)
-            {
-                do
-                {
-                    sampleQuality = this.device.CheckMultisampleQualityLevels(Format.B8G8R8A8_UNorm, sampleCount) - 1;
-                    if (sampleQuality > 0)
-                    {
-                        break;
-                    }
-                    else
-                    {
-                        sampleCount /= 2;
-                    }
-
-                    if (sampleCount == 1)
-                    {
-                        sampleQuality = 0;
-                        break;
-                    }
-                }
-                while (true);
-            }
-            else
-            {
-                sampleCount = 1;
-                sampleQuality = 0;
-            }
-
-            var sampleDesc = new SampleDescription(sampleCount, sampleQuality);
-            var optionFlags = ResourceOptionFlags.None;
-#else
-            var sampleDesc = new SampleDescription(1, 0);
-            var optionFlags = ResourceOptionFlags.Shared;
-#endif
-
-            var colordesc = new Texture2DDescription
-            {
-                BindFlags = BindFlags.RenderTarget | BindFlags.ShaderResource,
-                Format = Format.B8G8R8A8_UNorm,
-                Width = width,
-                Height = height,
-                MipLevels = 1,
-                SampleDescription = sampleDesc,
-                Usage = ResourceUsage.Default,
-                OptionFlags = optionFlags,
-                CpuAccessFlags = CpuAccessFlags.None,
-                ArraySize = 1
-            };
-
-            var depthdesc = new Texture2DDescription
-            {
-                BindFlags = BindFlags.DepthStencil,
-                //Format = Format.D24_UNorm_S8_UInt,
-                Format = Format.D32_Float_S8X24_UInt,
-                Width = width,
-                Height = height,
-                MipLevels = 1,
-                SampleDescription = sampleDesc,
-                Usage = ResourceUsage.Default,
-                OptionFlags = ResourceOptionFlags.None,
-                CpuAccessFlags = CpuAccessFlags.None,
-                ArraySize = 1,
-            };
-
-            this.colorBuffer = new Texture2D(this.device, colordesc);
-            this.depthStencilBuffer = new Texture2D(this.device, depthdesc);
-
-            this.colorBufferView = new RenderTargetView(this.device, this.colorBuffer);
-            this.depthStencilBufferView = new DepthStencilView(this.device, this.depthStencilBuffer);
-
-#if MSAA
-            var colordescNMS = new Texture2DDescription
-            {
-                BindFlags = BindFlags.RenderTarget | BindFlags.ShaderResource,
-                Format = Format.B8G8R8A8_UNorm,
-                Width = width,
-                Height = height,
-                MipLevels = 1,
-                SampleDescription = new SampleDescription(1, 0),
-                Usage = ResourceUsage.Default,
-                OptionFlags = ResourceOptionFlags.Shared,
-                CpuAccessFlags = CpuAccessFlags.None,
-                ArraySize = 1
-            };
-
-            this.renderTargetNMS = new Texture2D(this.device, colordescNMS);
-            this.device.ImmediateContext.ResolveSubresource(this.colorBuffer, 0, this.renderTargetNMS, 0, Format.B8G8R8A8_UNorm);
-            this.surfaceD3D.SetRenderTargetDX11(this.renderTargetNMS);
-#else
-            this.surfaceD3D.SetRenderTargetDX11(this.colorBuffer);
-#endif                       
-        }
-
-        /// <summary>
-        /// Sets the default render-targets
-        /// </summary>
-        public void SetDefaultRenderTargets()
-        {
-            this.SetDefaultRenderTargets(this.colorBuffer.Description.Width, this.colorBuffer.Description.Height);
-        }
-
-        /// <summary>
-        /// Sets the default render-targets
-        /// </summary>
-        public void SetDefaultRenderTargets(int width, int height)
-        {
-            this.targetWidth = width;
-            this.targetHeight = height;
-
-            this.device.ImmediateContext.OutputMerger.SetTargets(this.depthStencilBufferView, this.colorBufferView);
-            this.device.ImmediateContext.Rasterizer.SetViewport(0, 0, width, height, 0.0f, 1.0f);
-
-            this.device.ImmediateContext.ClearRenderTargetView(this.colorBufferView, this.ClearColor);
-            this.device.ImmediateContext.ClearDepthStencilView(this.depthStencilBufferView, DepthStencilClearFlags.Depth | DepthStencilClearFlags.Stencil, 1.0f, 0);
-        }
-
-        /// <summary>
-        /// Sets the default render-targets
-        /// </summary>
-        public void SetDefaultColorTargets(DepthStencilView dsv)
-        {
-            this.targetWidth = this.colorBuffer.Description.Width;
-            this.targetHeight = this.colorBuffer.Description.Height;
-
-            this.device.ImmediateContext.OutputMerger.SetTargets(dsv, this.colorBufferView);
-            this.device.ImmediateContext.Rasterizer.SetViewport(0, 0, this.colorBuffer.Description.Width, this.colorBuffer.Description.Height, 0.0f, 1.0f);
-
-            this.device.ImmediateContext.ClearRenderTargetView(this.colorBufferView, this.ClearColor);
-            this.device.ImmediateContext.ClearDepthStencilView(this.depthStencilBufferView, DepthStencilClearFlags.Depth | DepthStencilClearFlags.Stencil, 1.0f, 0);
-        }
-
-        /// <summary>
-        /// Clears the buffers with the clear-color
-        /// </summary>
-        /// <param name="clearBackBuffer"></param>
-        /// <param name="clearDepthStencilBuffer"></param>
-        internal void ClearRenderTarget(bool clearBackBuffer = true, bool clearDepthStencilBuffer = true)
-        {
-            if (clearBackBuffer)
-            {
-                this.device.ImmediateContext.ClearRenderTargetView(this.colorBufferView, this.ClearColor);
-            }
-
-            if (clearDepthStencilBuffer)
-            {
-                this.device.ImmediateContext.ClearDepthStencilView(this.depthStencilBufferView, DepthStencilClearFlags.Depth | DepthStencilClearFlags.Stencil, 1.0f, 0);
-            }
-        }
-
-        /// <summary>
-        /// 
-        /// </summary>
-        private void Render()
-        {
-            var device = this.device;
-            if (device == null)
-                return;
-
-            var renderTarget = this.colorBuffer;
-            if (renderTarget == null)
-                return;
-
-            if (this.Renderable != null)
-            {
-                /// ---------------------------------------------------------------------------
-                /// this part is done only if the scene is not attached
-                /// it is an attach and init pass for all elements in the scene-graph                
-                if (!this.sceneAttached)
-                {
-                    try
-                    {
-                        Light3D.LightCount = 0;
-                        this.sceneAttached = true;
-                        this.ClearColor = this.renderRenderable.BackgroundColor;
-                        this.IsShadowMapEnabled = this.renderRenderable.IsShadowMappingEnabled;                        
-                        this.RenderTechnique = this.renderRenderable.RenderTechnique == null ? Techniques.RenderBlinn : this.renderRenderable.RenderTechnique;
-                            
-                        if (this.renderContext != null)
-                        {
-                            this.renderContext.Dispose();
-                        }
-                        this.renderContext = new RenderContext(this, EffectsManager.Instance.GetEffect(this.RenderTechnique));
-                        this.renderRenderable.Attach(this);
-                        
-#if DEFERRED  
-                        if(this.RenderTechnique == Techniques.RenderDeferred)
-                        {
-                            this.deferredRenderer.InitBuffers(this, Format.R32G32B32A32_Float);
-                        }
-                        
-                        if(this.RenderTechnique == Techniques.RenderGBuffer)
-                        {
-                            this.deferredRenderer.InitBuffers(this, Format.B8G8R8A8_UNorm);
-                        }
-#endif
-                    }
-                    catch (System.Exception ex)
-                    {
-                        System.Windows.MessageBox.Show("DPFCanvas: Error attaching element: " + string.Format(ex.Message), "Error");
-                    }
-                }
-
-                this.SetDefaultRenderTargets();
-
-                /// ---------------------------------------------------------------------------
-                /// this part is per frame                
-#if DEFERRED
-                if (this.RenderTechnique == Techniques.RenderDeferred)
-                {
-                    /// set G-Buffer                    
-                    this.deferredRenderer.SetGBufferTargets();
-
-                    /// render G-Buffer pass                
-                    this.renderRenderable.Render(this.renderContext);
-
-                    /// call deferred render 
-                    this.deferredRenderer.RenderDeferred(this.renderContext, this.renderRenderable);
-
-                }
-                else if (this.RenderTechnique == Techniques.RenderGBuffer)
-                {
-                    /// set G-Buffer
-                    this.deferredRenderer.SetGBufferTargets(targetWidth / 2, targetHeight / 2);
-
-                    /// render G-Buffer pass                    
-                    this.renderRenderable.Render(this.renderContext);
-
-                    /// reset render targets and run lighting pass                                         
-#if MSAA
-                    this.deferredRenderer.RenderGBufferOutput(ref this.renderTargetNMS);
-#else
-                    this.deferredRenderer.RenderGBufferOutput(ref this.colorBuffer);
-#endif
-                }
-                else 
-#endif
-                {
-                    this.device.ImmediateContext.ClearRenderTargetView(this.colorBufferView, this.ClearColor);
-                    this.device.ImmediateContext.ClearDepthStencilView(this.depthStencilBufferView, DepthStencilClearFlags.Depth | DepthStencilClearFlags.Stencil, 1.0f, 0);
-
-                    this.renderRenderable.Render(this.renderContext);
-                }
-            }
-
-            this.device.ImmediateContext.Flush();
-        }
-
-        /// <summary>
-        /// 
-        /// </summary>
-        private void StartRendering()
-        {
-            if (this.renderTimer.IsRunning)
-                return;
-
-            this.lastRenderingDuration = TimeSpan.Zero;
-            CompositionTarget.Rendering += this.OnRendering;
-            this.renderTimer.Start();
-        }
-
-        /// <summary>
-        /// 
-        /// </summary>
-        private void StopRendering()
-        {
-            if (!this.renderTimer.IsRunning)
-                return;
-
-            CompositionTarget.Rendering -= this.OnRendering;
-            this.renderTimer.Stop();
-        }
-
-        /// <summary>
-        /// Handles the <see cref="CompositionTarget.Rendering"/> event.
-        /// </summary>
-        /// <param name="sender">The sender is in fact a the UI <see cref="Dispatcher"/>.</param>
-        /// <param name="e">Is in fact <see cref="RenderingEventArgs"/>.</param>
-        private void OnRendering(object sender, EventArgs e)
-        {
-            if (!this.renderTimer.IsRunning)
-                return;
-
-            // Check if there is a deferred updateAndRenderOperation in progress.
-            if (this.updateAndRenderOperation != null)
-            {
-                // If the deferred updateAndRenderOperation has not yet ended...
-                var status = this.updateAndRenderOperation.Status;
-                if (status == DispatcherOperationStatus.Pending ||
-                    status == DispatcherOperationStatus.Executing)
-                {
-                    // ... return immediately.
-                    return;
-                }
-
-                this.updateAndRenderOperation = null;
-
-                // Ensure that at least every other cycle is done at DispatcherPriority.Render.
-                // Uncomment if animation stutters, but no need as far as I can see.
-                // this.lastRenderingDuration = TimeSpan.Zero;
-            }
-
-            // If rendering took too long last time...
-            if (this.lastRenderingDuration > this.MaxRenderingDuration)
-            {
-                // ... enqueue an updateAndRenderAction at DispatcherPriority.Input.
-                this.updateAndRenderOperation = this.Dispatcher.BeginInvoke(
-                    this.updateAndRenderAction, DispatcherPriority.Input);
-            }
-            else
-            {
-                this.UpdateAndRender();
-            }
-        }
-
-        /// <summary>
-        /// Updates and renders the scene.
-        /// </summary>
-        private void UpdateAndRender()
-        {
-            var t0 = this.renderTimer.Elapsed;
-
-            // Update all renderables before rendering 
-            // giving them the chance to invalidate the current render.
-            this.renderRenderable.Update(this.renderTimer.Elapsed);
-
-            if (this.pendingValidationCycles > 0)
-            {
-                this.pendingValidationCycles--;
-
-                this.Render();
-#if MSAA
-                this.device.ImmediateContext.ResolveSubresource(this.colorBuffer, 0, this.renderTargetNMS, 0, Format.B8G8R8A8_UNorm);
-#endif
-                this.surfaceD3D.InvalidateD3DImage();
-            }
-
-            this.lastRenderingDuration = this.renderTimer.Elapsed - t0;
-        }
-
-        /// <summary>
-        /// 
-        /// </summary>
-        /// <param name="sizeInfo"></param>
-        protected override void OnRenderSizeChanged(SizeChangedInfo sizeInfo)
-        {
-            if (this.surfaceD3D != null)
-            {
-#if DEFERRED
-                if (this.RenderTechnique == Techniques.RenderDeferred)
-                {
-                    this.deferredRenderer.InitBuffers(this, Format.R32G32B32A32_Float);
-                }
-                if (this.RenderTechnique == Techniques.RenderGBuffer)
-                {
-                    this.deferredRenderer.InitBuffers(this, Format.B8G8R8A8_UNorm);
-                }
-#endif
-                this.CreateAndBindTargets();
-                this.SetDefaultRenderTargets();
-                this.InvalidateRender();
-            }
-            base.OnRenderSizeChanged(sizeInfo);
-        }
-
-        /// <summary>
-        /// 
-        /// </summary>
-        /// <param name="sender"></param>
-        /// <param name="e"></param>
-        private void OnIsFrontBufferAvailableChanged(object sender, DependencyPropertyChangedEventArgs e)
-        {
-            // We don't need to handle this on NET45+ because of software fallback (Remote Desktop, Sleep).
-            // See: http://msdn.microsoft.com/en-us/library/hh140978%28v=vs.110%29.aspx
-#if NET40
-            // this fires when the screensaver kicks in, the machine goes into sleep or hibernate
-            // and any other catastrophic losses of the d3d device from WPF's point of view
-            if (this.surfaceD3D.IsFrontBufferAvailable)
-            {
-                // We need to re-create the render targets because the get lost on NET40.
-                this.CreateAndBindTargets();
-                this.SetDefaultRenderTargets();
-                this.InvalidateRender();
-                this.StartRendering();
-            }
-            else
-            {
-                this.StopRendering();
-            }
-#endif
-        }
-    }
-}
+﻿// --------------------------------------------------------------------------------------------------------------------
+// <copyright file="DPFCanvas.cs" company="Helix Toolkit">
+//   Copyright (c) 2014 Helix Toolkit contributors
+// </copyright>
+// <summary>
+//
+// </summary>
+// --------------------------------------------------------------------------------------------------------------------
+
+namespace HelixToolkit.Wpf.SharpDX
+{
+    using System;
+    using System.ComponentModel;
+    using System.Diagnostics;
+    using System.Windows;
+    using System.Windows.Controls;
+    using System.Windows.Media;
+    using System.Windows.Threading;
+
+    using global::SharpDX;
+
+    using global::SharpDX.Direct3D11;
+
+    using global::SharpDX.DXGI;
+
+    using Device = global::SharpDX.Direct3D11.Device;
+
+    // ---- BASED ON ORIGNAL CODE FROM -----
+    // Copyright (c) 2010-2012 SharpDX - Alexandre Mutel
+    // 
+    // Permission is hereby granted, free of charge, to any person obtaining a copy
+    // of this software and associated documentation files (the "Software"), to deal
+    // in the Software without restriction, including without limitation the rights
+    // to use, copy, modify, merge, publish, distribute, sublicense, and/or sell
+    // copies of the Software, and to permit persons to whom the Software is
+    // furnished to do so, subject to the following conditions:
+    // 
+    // The above copyright notice and this permission notice shall be included in
+    // all copies or substantial portions of the Software.
+    // 
+    // THE SOFTWARE IS PROVIDED "AS IS", WITHOUT WARRANTY OF ANY KIND, EXPRESS OR
+    // IMPLIED, INCLUDING BUT NOT LIMITED TO THE WARRANTIES OF MERCHANTABILITY,
+    // FITNESS FOR A PARTICULAR PURPOSE AND NONINFRINGEMENT. IN NO EVENT SHALL THE
+    // AUTHORS OR COPYRIGHT HOLDERS BE LIABLE FOR ANY CLAIM, DAMAGES OR OTHER
+    // LIABILITY, WHETHER IN AN ACTION OF CONTRACT, TORT OR OTHERWISE, ARISING FROM,
+    // OUT OF OR IN CONNECTION WITH THE SOFTWARE OR THE USE OR OTHER DEALINGS IN
+    // THE SOFTWARE.
+
+    public class DPFCanvas : Image, IRenderHost
+    {
+        private readonly Action updateAndRenderAction;
+        private readonly Stopwatch renderTimer;
+        private Device device;
+        private Texture2D colorBuffer;
+        private Texture2D depthStencilBuffer;
+        private RenderTargetView colorBufferView;
+        private DepthStencilView depthStencilBufferView;
+        private DX11ImageSource surfaceD3D;
+        private IRenderer renderRenderable;
+        private RenderContext renderContext;
+        private DeferredRenderer deferredRenderer;
+        private bool sceneAttached;        
+        private int targetWidth, targetHeight;
+        private int pendingValidationCycles;
+        private TimeSpan lastRenderingDuration;
+        private DispatcherOperation updateAndRenderOperation;
+
+#if MSAA
+        private Texture2D renderTargetNMS;
+#endif
+    
+        /// <summary>
+        /// 
+        /// </summary>
+        public Color4 ClearColor { get; internal set; }
+
+        /// <summary>
+        /// 
+        /// </summary>
+        public bool IsShadowMapEnabled { get; private set; }
+
+        /// <summary>
+        /// 
+        /// </summary>
+        public bool IsMSAAEnabled { get; private set; }
+
+        /// <summary>
+        /// Gets or sets the maximum time that rendering is allowed to take. When exceeded,
+        /// the next cycle will be enqueued at <see cref="DispatcherPriority.Input"/> to reduce input lag.
+        /// </summary>
+        public TimeSpan MaxRenderingDuration { get; set; }
+
+        /// <summary>
+        /// 
+        /// </summary>
+        public RenderTechnique RenderTechnique { get; private set; }
+
+        /// <summary>
+        /// The instance of currently attached IRenderable - this is in general the Viewport3DX
+        /// </summary>
+        public IRenderer Renderable
+        {
+            get { return this.renderRenderable; }
+            set
+            {
+                if (ReferenceEquals(this.renderRenderable, value))
+                {
+                    return;
+                }
+
+                if (this.renderRenderable != null)
+                {
+                    this.renderRenderable.Detach();
+                    this.renderRenderable = null;
+                }
+
+                this.sceneAttached = false;
+                this.renderRenderable = value;
+                this.InvalidateRender();
+            }
+        }
+
+        /// <summary>
+        /// The currently used Direct3D Device
+        /// </summary>
+        Device IRenderHost.Device
+        {
+            get { return this.device; }
+        }
+
+        /// <summary>
+        /// Gets a value indicating whether the control is in design mode
+        /// (running in Blend or Visual Studio).
+        /// </summary>
+        public static bool IsInDesignMode
+        {
+            get
+            {
+                var prop = DesignerProperties.IsInDesignModeProperty;
+                return (bool)DependencyPropertyDescriptor.FromProperty(prop, typeof(FrameworkElement)).Metadata.DefaultValue;
+            }
+        }
+
+        /// <summary>
+        /// 
+        /// </summary>
+        static DPFCanvas()
+        {
+            StretchProperty.OverrideMetadata(typeof(DPFCanvas), new FrameworkPropertyMetadata(Stretch.Fill));
+        }
+
+        /// <summary>
+        /// 
+        /// </summary>
+        public DPFCanvas()
+        {
+            this.updateAndRenderAction = this.UpdateAndRender;
+            this.updateAndRenderOperation = null;
+            this.renderTimer = new Stopwatch();
+            this.MaxRenderingDuration = TimeSpan.FromMilliseconds(20.0);
+            this.Loaded += this.OnLoaded;
+            this.Unloaded += this.OnUnloaded;
+            this.ClearColor = global::SharpDX.Color.Gray;
+            this.IsShadowMapEnabled = false;            
+            this.IsMSAAEnabled = true;            
+        }
+
+        /// <summary>
+        /// Invalidates the current render and requests an update.
+        /// </summary>
+        public void InvalidateRender()
+        {
+            // For some reason, we need two render cycles to recover from 
+            // UAC popup or sleep when MSAA is enabled.
+            this.pendingValidationCycles = 2;
+        }
+
+        /// <summary>
+        /// 
+        /// </summary>
+        /// <param name="sender"></param>
+        /// <param name="e"></param>
+        private void OnLoaded(object sender, RoutedEventArgs e)
+        {
+            if (IsInDesignMode)
+            {
+                return;
+            }
+
+            try
+            {
+                this.StartD3D();
+                this.StartRendering();
+            }
+            catch (Exception)
+            {
+                // Exceptions in the Loaded event handler are silently swallowed by WPF.
+                // https://social.msdn.microsoft.com/Forums/vstudio/en-US/9ed3d13d-0b9f-48ac-ae8d-daf0845c9e8f/bug-in-wpf-windowloaded-exception-handling?forum=wpf
+                // http://stackoverflow.com/questions/19140593/wpf-exception-thrown-in-eventhandler-is-swallowed
+                // tl;dr: M$ says it's "by design" and "working as indended" but may change in the future :).
+
+                // This prevents a crash if no DX10 GPU is present (VMWare)
+                // ToDo: (MVVM friendly) exception handling
+                this.StopRendering();
+            }
+        }
+
+        /// <summary>
+        /// 
+        /// </summary>
+        /// <param name="sender"></param>
+        /// <param name="e"></param>
+        private void OnUnloaded(object sender, RoutedEventArgs e)
+        {
+            if (IsInDesignMode)
+            {
+                return;
+            }
+
+            this.StopRendering();
+            this.EndD3D();
+        }
+
+        /// <summary>
+        /// 
+        /// </summary>
+        private void StartD3D()
+        {   
+            this.surfaceD3D = new DX11ImageSource();
+            this.surfaceD3D.IsFrontBufferAvailableChanged += this.OnIsFrontBufferAvailableChanged;            
+            this.device = EffectsManager.Device;
+            this.deferredRenderer = new DeferredRenderer();
+            this.renderRenderable.DeferredRenderer = this.deferredRenderer;
+            
+            this.CreateAndBindTargets();
+            this.SetDefaultRenderTargets();
+            this.Source = this.surfaceD3D;
+            this.InvalidateRender();
+        }
+
+        /// <summary>
+        /// 
+        /// </summary>
+        private void EndD3D()
+        {
+            if (this.renderRenderable != null)
+            {
+                this.renderRenderable.Detach();
+                this.sceneAttached = false;
+            }
+
+            if (this.surfaceD3D == null)
+            {
+                return;
+            }
+
+            this.surfaceD3D.IsFrontBufferAvailableChanged -= this.OnIsFrontBufferAvailableChanged;
+            this.Source = null;
+
+            Disposer.RemoveAndDispose(ref this.deferredRenderer);
+            Disposer.RemoveAndDispose(ref this.surfaceD3D);
+            Disposer.RemoveAndDispose(ref this.colorBufferView);
+            Disposer.RemoveAndDispose(ref this.depthStencilBufferView);
+            Disposer.RemoveAndDispose(ref this.colorBuffer);
+            Disposer.RemoveAndDispose(ref this.depthStencilBuffer);
+#if MSAA
+            Disposer.RemoveAndDispose(ref this.renderTargetNMS);
+#endif
+        }
+
+        /// <summary>
+        /// 
+        /// </summary>
+        private void CreateAndBindTargets()
+        {
+            this.surfaceD3D.SetRenderTargetDX11(null);
+
+            int width = System.Math.Max((int)this.ActualWidth, 100);
+            int height = System.Math.Max((int)this.ActualHeight, 100);
+
+            Disposer.RemoveAndDispose(ref this.colorBufferView);
+            Disposer.RemoveAndDispose(ref this.depthStencilBufferView);
+            Disposer.RemoveAndDispose(ref this.colorBuffer);
+            Disposer.RemoveAndDispose(ref this.depthStencilBuffer);
+#if MSAA
+            Disposer.RemoveAndDispose(ref this.renderTargetNMS);
+
+            // check 8,4,2,1
+            int sampleCount = 8;
+            int sampleQuality = 0;
+
+            if (this.IsMSAAEnabled)
+            {
+                do
+                {
+                    sampleQuality = this.device.CheckMultisampleQualityLevels(Format.B8G8R8A8_UNorm, sampleCount) - 1;
+                    if (sampleQuality > 0)
+                    {
+                        break;
+                    }
+                    else
+                    {
+                        sampleCount /= 2;
+                    }
+
+                    if (sampleCount == 1)
+                    {
+                        sampleQuality = 0;
+                        break;
+                    }
+                }
+                while (true);
+            }
+            else
+            {
+                sampleCount = 1;
+                sampleQuality = 0;
+            }
+
+            var sampleDesc = new SampleDescription(sampleCount, sampleQuality);
+            var optionFlags = ResourceOptionFlags.None;
+#else
+            var sampleDesc = new SampleDescription(1, 0);
+            var optionFlags = ResourceOptionFlags.Shared;
+#endif
+
+            var colordesc = new Texture2DDescription
+            {
+                BindFlags = BindFlags.RenderTarget | BindFlags.ShaderResource,
+                Format = Format.B8G8R8A8_UNorm,
+                Width = width,
+                Height = height,
+                MipLevels = 1,
+                SampleDescription = sampleDesc,
+                Usage = ResourceUsage.Default,
+                OptionFlags = optionFlags,
+                CpuAccessFlags = CpuAccessFlags.None,
+                ArraySize = 1
+            };
+
+            var depthdesc = new Texture2DDescription
+            {
+                BindFlags = BindFlags.DepthStencil,
+                //Format = Format.D24_UNorm_S8_UInt,
+                Format = Format.D32_Float_S8X24_UInt,
+                Width = width,
+                Height = height,
+                MipLevels = 1,
+                SampleDescription = sampleDesc,
+                Usage = ResourceUsage.Default,
+                OptionFlags = ResourceOptionFlags.None,
+                CpuAccessFlags = CpuAccessFlags.None,
+                ArraySize = 1,
+            };
+
+            this.colorBuffer = new Texture2D(this.device, colordesc);
+            this.depthStencilBuffer = new Texture2D(this.device, depthdesc);
+
+            this.colorBufferView = new RenderTargetView(this.device, this.colorBuffer);
+            this.depthStencilBufferView = new DepthStencilView(this.device, this.depthStencilBuffer);
+
+#if MSAA
+            var colordescNMS = new Texture2DDescription
+            {
+                BindFlags = BindFlags.RenderTarget | BindFlags.ShaderResource,
+                Format = Format.B8G8R8A8_UNorm,
+                Width = width,
+                Height = height,
+                MipLevels = 1,
+                SampleDescription = new SampleDescription(1, 0),
+                Usage = ResourceUsage.Default,
+                OptionFlags = ResourceOptionFlags.Shared,
+                CpuAccessFlags = CpuAccessFlags.None,
+                ArraySize = 1
+            };
+
+            this.renderTargetNMS = new Texture2D(this.device, colordescNMS);
+            this.device.ImmediateContext.ResolveSubresource(this.colorBuffer, 0, this.renderTargetNMS, 0, Format.B8G8R8A8_UNorm);
+            this.surfaceD3D.SetRenderTargetDX11(this.renderTargetNMS);
+#else
+            this.surfaceD3D.SetRenderTargetDX11(this.colorBuffer);
+#endif                       
+        }
+
+        /// <summary>
+        /// Sets the default render-targets
+        /// </summary>
+        public void SetDefaultRenderTargets()
+        {
+            this.SetDefaultRenderTargets(this.colorBuffer.Description.Width, this.colorBuffer.Description.Height);
+        }
+
+        /// <summary>
+        /// Sets the default render-targets
+        /// </summary>
+        public void SetDefaultRenderTargets(int width, int height)
+        {
+            this.targetWidth = width;
+            this.targetHeight = height;
+
+            this.device.ImmediateContext.OutputMerger.SetTargets(this.depthStencilBufferView, this.colorBufferView);
+            this.device.ImmediateContext.Rasterizer.SetViewport(0, 0, width, height, 0.0f, 1.0f);
+
+            this.device.ImmediateContext.ClearRenderTargetView(this.colorBufferView, this.ClearColor);
+            this.device.ImmediateContext.ClearDepthStencilView(this.depthStencilBufferView, DepthStencilClearFlags.Depth | DepthStencilClearFlags.Stencil, 1.0f, 0);
+        }
+
+        /// <summary>
+        /// Sets the default render-targets
+        /// </summary>
+        public void SetDefaultColorTargets(DepthStencilView dsv)
+        {
+            this.targetWidth = this.colorBuffer.Description.Width;
+            this.targetHeight = this.colorBuffer.Description.Height;
+
+            this.device.ImmediateContext.OutputMerger.SetTargets(dsv, this.colorBufferView);
+            this.device.ImmediateContext.Rasterizer.SetViewport(0, 0, this.colorBuffer.Description.Width, this.colorBuffer.Description.Height, 0.0f, 1.0f);
+
+            this.device.ImmediateContext.ClearRenderTargetView(this.colorBufferView, this.ClearColor);
+            this.device.ImmediateContext.ClearDepthStencilView(this.depthStencilBufferView, DepthStencilClearFlags.Depth | DepthStencilClearFlags.Stencil, 1.0f, 0);
+        }
+
+        /// <summary>
+        /// Clears the buffers with the clear-color
+        /// </summary>
+        /// <param name="clearBackBuffer"></param>
+        /// <param name="clearDepthStencilBuffer"></param>
+        internal void ClearRenderTarget(bool clearBackBuffer = true, bool clearDepthStencilBuffer = true)
+        {
+            if (clearBackBuffer)
+            {
+                this.device.ImmediateContext.ClearRenderTargetView(this.colorBufferView, this.ClearColor);
+            }
+
+            if (clearDepthStencilBuffer)
+            {
+                this.device.ImmediateContext.ClearDepthStencilView(this.depthStencilBufferView, DepthStencilClearFlags.Depth | DepthStencilClearFlags.Stencil, 1.0f, 0);
+            }
+        }
+
+        /// <summary>
+        /// 
+        /// </summary>
+        private void Render()
+        {
+            var device = this.device;
+            if (device == null)
+                return;
+
+            var renderTarget = this.colorBuffer;
+            if (renderTarget == null)
+                return;
+
+            if (this.Renderable != null)
+            {
+                /// ---------------------------------------------------------------------------
+                /// this part is done only if the scene is not attached
+                /// it is an attach and init pass for all elements in the scene-graph                
+                if (!this.sceneAttached)
+                {
+                    try
+                    {
+                        Light3D.LightCount = 0;
+                        this.sceneAttached = true;
+                        this.ClearColor = this.renderRenderable.BackgroundColor;
+                        this.IsShadowMapEnabled = this.renderRenderable.IsShadowMappingEnabled;                        
+                        this.RenderTechnique = this.renderRenderable.RenderTechnique == null ? Techniques.RenderBlinn : this.renderRenderable.RenderTechnique;
+                            
+                        if (this.renderContext != null)
+                        {
+                            this.renderContext.Dispose();
+                        }
+                        this.renderContext = new RenderContext(this, EffectsManager.Instance.GetEffect(this.RenderTechnique));
+                        this.renderRenderable.Attach(this);
+                        
+#if DEFERRED  
+                        if(this.RenderTechnique == Techniques.RenderDeferred)
+                        {
+                            this.deferredRenderer.InitBuffers(this, Format.R32G32B32A32_Float);
+                        }
+                        
+                        if(this.RenderTechnique == Techniques.RenderGBuffer)
+                        {
+                            this.deferredRenderer.InitBuffers(this, Format.B8G8R8A8_UNorm);
+                        }
+#endif
+                    }
+                    catch (System.Exception ex)
+                    {
+                        System.Windows.MessageBox.Show("DPFCanvas: Error attaching element: " + string.Format(ex.Message), "Error");
+                    }
+                }
+
+                this.SetDefaultRenderTargets();
+
+                /// ---------------------------------------------------------------------------
+                /// this part is per frame                
+#if DEFERRED
+                if (this.RenderTechnique == Techniques.RenderDeferred)
+                {
+                    /// set G-Buffer                    
+                    this.deferredRenderer.SetGBufferTargets();
+
+                    /// render G-Buffer pass                
+                    this.renderRenderable.Render(this.renderContext);
+
+                    /// call deferred render 
+                    this.deferredRenderer.RenderDeferred(this.renderContext, this.renderRenderable);
+
+                }
+                else if (this.RenderTechnique == Techniques.RenderGBuffer)
+                {
+                    /// set G-Buffer
+                    this.deferredRenderer.SetGBufferTargets(targetWidth / 2, targetHeight / 2);
+
+                    /// render G-Buffer pass                    
+                    this.renderRenderable.Render(this.renderContext);
+
+                    /// reset render targets and run lighting pass                                         
+#if MSAA
+                    this.deferredRenderer.RenderGBufferOutput(ref this.renderTargetNMS);
+#else
+                    this.deferredRenderer.RenderGBufferOutput(ref this.colorBuffer);
+#endif
+                }
+                else 
+#endif
+                {
+                    this.device.ImmediateContext.ClearRenderTargetView(this.colorBufferView, this.ClearColor);
+                    this.device.ImmediateContext.ClearDepthStencilView(this.depthStencilBufferView, DepthStencilClearFlags.Depth | DepthStencilClearFlags.Stencil, 1.0f, 0);
+
+                    this.renderRenderable.Render(this.renderContext);
+                }
+            }
+
+            this.device.ImmediateContext.Flush();
+        }
+
+        /// <summary>
+        /// 
+        /// </summary>
+        private void StartRendering()
+        {
+            if (this.renderTimer.IsRunning)
+                return;
+
+            this.lastRenderingDuration = TimeSpan.Zero;
+            CompositionTarget.Rendering += this.OnRendering;
+            this.renderTimer.Start();
+        }
+
+        /// <summary>
+        /// 
+        /// </summary>
+        private void StopRendering()
+        {
+            if (!this.renderTimer.IsRunning)
+                return;
+
+            CompositionTarget.Rendering -= this.OnRendering;
+            this.renderTimer.Stop();
+        }
+
+        /// <summary>
+        /// Handles the <see cref="CompositionTarget.Rendering"/> event.
+        /// </summary>
+        /// <param name="sender">The sender is in fact a the UI <see cref="Dispatcher"/>.</param>
+        /// <param name="e">Is in fact <see cref="RenderingEventArgs"/>.</param>
+        private void OnRendering(object sender, EventArgs e)
+        {
+            if (!this.renderTimer.IsRunning)
+                return;
+
+            // Check if there is a deferred updateAndRenderOperation in progress.
+            if (this.updateAndRenderOperation != null)
+            {
+                // If the deferred updateAndRenderOperation has not yet ended...
+                var status = this.updateAndRenderOperation.Status;
+                if (status == DispatcherOperationStatus.Pending ||
+                    status == DispatcherOperationStatus.Executing)
+                {
+                    // ... return immediately.
+                    return;
+                }
+
+                this.updateAndRenderOperation = null;
+
+                // Ensure that at least every other cycle is done at DispatcherPriority.Render.
+                // Uncomment if animation stutters, but no need as far as I can see.
+                // this.lastRenderingDuration = TimeSpan.Zero;
+            }
+
+            // If rendering took too long last time...
+            if (this.lastRenderingDuration > this.MaxRenderingDuration)
+            {
+                // ... enqueue an updateAndRenderAction at DispatcherPriority.Input.
+                this.updateAndRenderOperation = this.Dispatcher.BeginInvoke(
+                    this.updateAndRenderAction, DispatcherPriority.Input);
+            }
+            else
+            {
+                this.UpdateAndRender();
+            }
+        }
+
+        /// <summary>
+        /// Updates and renders the scene.
+        /// </summary>
+        private void UpdateAndRender()
+        {
+            var t0 = this.renderTimer.Elapsed;
+
+            // Update all renderables before rendering 
+            // giving them the chance to invalidate the current render.
+            this.renderRenderable.Update(this.renderTimer.Elapsed);
+
+            if (this.pendingValidationCycles > 0)
+            {
+                this.pendingValidationCycles--;
+
+                this.Render();
+#if MSAA
+                this.device.ImmediateContext.ResolveSubresource(this.colorBuffer, 0, this.renderTargetNMS, 0, Format.B8G8R8A8_UNorm);
+#endif
+                this.surfaceD3D.InvalidateD3DImage();
+            }
+
+            this.lastRenderingDuration = this.renderTimer.Elapsed - t0;
+        }
+
+        /// <summary>
+        /// 
+        /// </summary>
+        /// <param name="sizeInfo"></param>
+        protected override void OnRenderSizeChanged(SizeChangedInfo sizeInfo)
+        {
+            if (this.surfaceD3D != null)
+            {
+#if DEFERRED
+                if (this.RenderTechnique == Techniques.RenderDeferred)
+                {
+                    this.deferredRenderer.InitBuffers(this, Format.R32G32B32A32_Float);
+                }
+                if (this.RenderTechnique == Techniques.RenderGBuffer)
+                {
+                    this.deferredRenderer.InitBuffers(this, Format.B8G8R8A8_UNorm);
+                }
+#endif
+                this.CreateAndBindTargets();
+                this.SetDefaultRenderTargets();
+                this.InvalidateRender();
+            }
+            base.OnRenderSizeChanged(sizeInfo);
+        }
+
+        /// <summary>
+        /// 
+        /// </summary>
+        /// <param name="sender"></param>
+        /// <param name="e"></param>
+        private void OnIsFrontBufferAvailableChanged(object sender, DependencyPropertyChangedEventArgs e)
+        {
+            // We don't need to handle this on NET45+ because of software fallback (Remote Desktop, Sleep).
+            // See: http://msdn.microsoft.com/en-us/library/hh140978%28v=vs.110%29.aspx
+#if NET40
+            // this fires when the screensaver kicks in, the machine goes into sleep or hibernate
+            // and any other catastrophic losses of the d3d device from WPF's point of view
+            if (this.surfaceD3D.IsFrontBufferAvailable)
+            {
+                // We need to re-create the render targets because the get lost on NET40.
+                this.CreateAndBindTargets();
+                this.SetDefaultRenderTargets();
+                this.InvalidateRender();
+                this.StartRendering();
+            }
+            else
+            {
+                this.StopRendering();
+            }
+#endif
+        }
+    }
+}