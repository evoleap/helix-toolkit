--- conflicted
+++ resolved
@@ -1,153 +1,144 @@
-﻿<?xml version="1.0" encoding="utf-8"?>
-<Project ToolsVersion="4.0" DefaultTargets="Build" xmlns="http://schemas.microsoft.com/developer/msbuild/2003">
-  <Import Project="$(MSBuildExtensionsPath)\$(MSBuildToolsVersion)\Microsoft.Common.props" Condition="Exists('$(MSBuildExtensionsPath)\$(MSBuildToolsVersion)\Microsoft.Common.props')" />
-  <PropertyGroup>
-    <Configuration Condition=" '$(Configuration)' == '' ">Debug</Configuration>
-    <Platform Condition=" '$(Platform)' == '' ">AnyCPU</Platform>
-    <ProjectGuid>{BC976236-A1A1-4E44-8101-17823EA7C945}</ProjectGuid>
-    <OutputType>WinExe</OutputType>
-    <AppDesignerFolder>Properties</AppDesignerFolder>
-    <RootNamespace>LineShadingDemo</RootNamespace>
-    <AssemblyName>LineShadingDemo</AssemblyName>
-    <TargetFrameworkVersion>v4.5</TargetFrameworkVersion>
-    <FileAlignment>512</FileAlignment>
-    <ProjectTypeGuids>{60dc8134-eba5-43b8-bcc9-bb4bc16c2548};{FAE04EC0-301F-11D3-BF4B-00C04F79EFBC}</ProjectTypeGuids>
-    <WarningLevel>4</WarningLevel>
-    <SolutionDir Condition="$(SolutionDir) == '' Or $(SolutionDir) == '*Undefined*'">..\..\..\</SolutionDir>
-    <NuGetPackageImportStamp>
-    </NuGetPackageImportStamp>
-  </PropertyGroup>
-  <PropertyGroup Condition=" '$(Configuration)|$(Platform)' == 'Debug|AnyCPU' ">
-    <PlatformTarget>AnyCPU</PlatformTarget>
-    <DebugSymbols>true</DebugSymbols>
-    <DebugType>full</DebugType>
-    <Optimize>false</Optimize>
-    <OutputPath>bin\Debug\</OutputPath>
-    <DefineConstants>DEBUG;TRACE</DefineConstants>
-    <ErrorReport>prompt</ErrorReport>
-    <WarningLevel>4</WarningLevel>
-  </PropertyGroup>
-  <PropertyGroup Condition=" '$(Configuration)|$(Platform)' == 'Release|AnyCPU' ">
-    <PlatformTarget>AnyCPU</PlatformTarget>
-    <DebugType>pdbonly</DebugType>
-    <Optimize>true</Optimize>
-    <OutputPath>..\..\..\..\Output\NET45\Examples\WPF.SharpDX\LineShadingDemo\</OutputPath>
-    <DefineConstants>TRACE</DefineConstants>
-    <ErrorReport>prompt</ErrorReport>
-    <WarningLevel>4</WarningLevel>
-  </PropertyGroup>
-  <ItemGroup>
-    <Reference Include="PropertyChanged, Version=1.50.3.0, Culture=neutral, PublicKeyToken=ee3ee20bcf148ddd, processorArchitecture=MSIL">
-      <HintPath>..\..\..\packages\PropertyChanged.Fody.1.50.3\lib\dotnet\PropertyChanged.dll</HintPath>
-      <Private>True</Private>
-    </Reference>
-    <Reference Include="SharpDX, Version=2.6.3.0, Culture=neutral, PublicKeyToken=b4dcf0f35e5521f1, processorArchitecture=MSIL">
-      <SpecificVersion>False</SpecificVersion>
-      <HintPath>$(SharpDXPackageBinDir)\SharpDX.dll</HintPath>
-    </Reference>
-    <Reference Include="System" />
-    <Reference Include="System.Data" />
-    <Reference Include="System.Drawing" />
-    <Reference Include="System.Windows.Forms" />
-    <Reference Include="System.Xml" />
-    <Reference Include="Microsoft.CSharp" />
-    <Reference Include="System.Core" />
-    <Reference Include="System.Xml.Linq" />
-    <Reference Include="System.Data.DataSetExtensions" />
-    <Reference Include="System.Xaml">
-      <RequiredTargetFramework>4.0</RequiredTargetFramework>
-    </Reference>
-    <Reference Include="WindowsBase" />
-    <Reference Include="PresentationCore" />
-    <Reference Include="PresentationFramework" />
-  </ItemGroup>
-  <ItemGroup>
-    <ApplicationDefinition Include="App.xaml">
-      <Generator>MSBuild:Compile</Generator>
-      <SubType>Designer</SubType>
-    </ApplicationDefinition>
-    <Page Include="MainWindow.xaml">
-      <Generator>MSBuild:Compile</Generator>
-      <SubType>Designer</SubType>
-    </Page>
-    <Compile Include="App.xaml.cs">
-      <DependentUpon>App.xaml</DependentUpon>
-      <SubType>Code</SubType>
-    </Compile>
-    <Compile Include="MainViewModel.cs" />
-    <Compile Include="MainWindow.xaml.cs">
-      <DependentUpon>MainWindow.xaml</DependentUpon>
-      <SubType>Code</SubType>
-    </Compile>
-  </ItemGroup>
-  <ItemGroup>
-    <Compile Include="Properties\AssemblyInfo.cs">
-      <SubType>Code</SubType>
-    </Compile>
-    <Compile Include="Properties\Resources.Designer.cs">
-      <AutoGen>True</AutoGen>
-      <DesignTime>True</DesignTime>
-      <DependentUpon>Resources.resx</DependentUpon>
-    </Compile>
-    <Compile Include="Properties\Settings.Designer.cs">
-      <AutoGen>True</AutoGen>
-      <DependentUpon>Settings.settings</DependentUpon>
-      <DesignTimeSharedInput>True</DesignTimeSharedInput>
-    </Compile>
-    <EmbeddedResource Include="Properties\Resources.resx">
-      <Generator>ResXFileCodeGenerator</Generator>
-      <LastGenOutput>Resources.Designer.cs</LastGenOutput>
-    </EmbeddedResource>
-    <None Include="packages.config" />
-    <None Include="Properties\Settings.settings">
-      <Generator>SettingsSingleFileGenerator</Generator>
-      <LastGenOutput>Settings.Designer.cs</LastGenOutput>
-    </None>
-    <AppDesigner Include="Properties\" />
-  </ItemGroup>
-  <ItemGroup>
-    <None Include="App.config" />
-  </ItemGroup>
-  <ItemGroup>
-    <ProjectReference Include="..\..\..\HelixToolkit.Wpf.SharpDX\HelixToolkit.Wpf.SharpDX.csproj">
-      <Project>{39740654-F5F1-4936-B4EA-9BC97D4CDE37}</Project>
-      <Name>HelixToolkit.Wpf.SharpDX</Name>
-    </ProjectReference>
-    <ProjectReference Include="..\DemoCore\DemoCore.csproj">
-      <Project>{b475c12b-80f9-4bc0-88e5-815c88593bee}</Project>
-      <Name>DemoCore</Name>
-    </ProjectReference>
-  </ItemGroup>
-  <ItemGroup>
-    <Resource Include="FodyWeavers.xml" />
-  </ItemGroup>
-  <Import Project="$(MSBuildToolsPath)\Microsoft.CSharp.targets" />
-  <!-- To modify your build process, add your task inside one of the targets below and uncomment it. 
-       Other similar extension points exist, see Microsoft.Common.targets.
-  <Target Name="BeforeBuild">
-  </Target>
-  <Target Name="AfterBuild">
-  </Target>
-  -->
-<<<<<<< HEAD
-  <Import Project="$(SolutionDir)\.nuget\nuget.targets" />
-  <Import Project="..\..\..\packages\Fody.1.29.2\build\dotnet\Fody.targets" Condition="Exists('..\..\..\packages\Fody.1.29.2\build\dotnet\Fody.targets')" />
-  <Target Name="EnsureNuGetPackageBuildImports" BeforeTargets="PrepareForBuild">
-    <PropertyGroup>
-      <ErrorText>This project references NuGet package(s) that are missing on this computer. Use NuGet Package Restore to download them.  For more information, see http://go.microsoft.com/fwlink/?LinkID=322105. The missing file is {0}.</ErrorText>
-    </PropertyGroup>
-    <Error Condition="!Exists('..\..\..\packages\Fody.1.29.2\build\dotnet\Fody.targets')" Text="$([System.String]::Format('$(ErrorText)', '..\..\..\packages\Fody.1.29.2\build\dotnet\Fody.targets'))" />
-    <Error Condition="!Exists('..\..\..\packages\PropertyChanged.Fody.1.50.3\build\dotnet\PropertyChanged.Fody.targets')" Text="$([System.String]::Format('$(ErrorText)', '..\..\..\packages\PropertyChanged.Fody.1.50.3\build\dotnet\PropertyChanged.Fody.targets'))" />
-    <Error Condition="!Exists('..\..\..\packages\SharpDX.2.6.3\build\SharpDX.targets')" Text="$([System.String]::Format('$(ErrorText)', '..\..\..\packages\SharpDX.2.6.3\build\SharpDX.targets'))" />
-  </Target>
-  <Import Project="..\..\..\packages\PropertyChanged.Fody.1.50.3\build\dotnet\PropertyChanged.Fody.targets" Condition="Exists('..\..\..\packages\PropertyChanged.Fody.1.50.3\build\dotnet\PropertyChanged.Fody.targets')" />
-  <Import Project="..\..\..\packages\SharpDX.2.6.3\build\SharpDX.targets" Condition="Exists('..\..\..\packages\SharpDX.2.6.3\build\SharpDX.targets')" />
-</Project>
-=======
-  <Import Project="..\..\..\packages\SharpDX.2.6.3\build\SharpDX.targets" Condition="Exists('..\..\..\packages\SharpDX.2.6.3\build\SharpDX.targets')" />
-  <Import Project="..\..\..\packages\Fody.1.29.2\build\dotnet\Fody.targets" Condition="Exists('..\..\..\packages\Fody.1.29.2\build\dotnet\Fody.targets')" />
-  <Import Project="..\..\..\packages\PropertyChanged.Fody.1.50.3\build\dotnet\PropertyChanged.Fody.targets" Condition="Exists('..\..\..\packages\PropertyChanged.Fody.1.50.3\build\dotnet\PropertyChanged.Fody.targets')" />
-</Project>
-
-
->>>>>>> 732d0747
+﻿<?xml version="1.0" encoding="utf-8"?>
+<Project ToolsVersion="4.0" DefaultTargets="Build" xmlns="http://schemas.microsoft.com/developer/msbuild/2003">
+  <Import Project="$(MSBuildExtensionsPath)\$(MSBuildToolsVersion)\Microsoft.Common.props" Condition="Exists('$(MSBuildExtensionsPath)\$(MSBuildToolsVersion)\Microsoft.Common.props')" />
+  <PropertyGroup>
+    <Configuration Condition=" '$(Configuration)' == '' ">Debug</Configuration>
+    <Platform Condition=" '$(Platform)' == '' ">AnyCPU</Platform>
+    <ProjectGuid>{BC976236-A1A1-4E44-8101-17823EA7C945}</ProjectGuid>
+    <OutputType>WinExe</OutputType>
+    <AppDesignerFolder>Properties</AppDesignerFolder>
+    <RootNamespace>LineShadingDemo</RootNamespace>
+    <AssemblyName>LineShadingDemo</AssemblyName>
+    <TargetFrameworkVersion>v4.5</TargetFrameworkVersion>
+    <FileAlignment>512</FileAlignment>
+    <ProjectTypeGuids>{60dc8134-eba5-43b8-bcc9-bb4bc16c2548};{FAE04EC0-301F-11D3-BF4B-00C04F79EFBC}</ProjectTypeGuids>
+    <WarningLevel>4</WarningLevel>
+    <SolutionDir Condition="$(SolutionDir) == '' Or $(SolutionDir) == '*Undefined*'">..\..\..\</SolutionDir>
+    <NuGetPackageImportStamp>
+    </NuGetPackageImportStamp>
+  </PropertyGroup>
+  <PropertyGroup Condition=" '$(Configuration)|$(Platform)' == 'Debug|AnyCPU' ">
+    <PlatformTarget>AnyCPU</PlatformTarget>
+    <DebugSymbols>true</DebugSymbols>
+    <DebugType>full</DebugType>
+    <Optimize>false</Optimize>
+    <OutputPath>bin\Debug\</OutputPath>
+    <DefineConstants>DEBUG;TRACE</DefineConstants>
+    <ErrorReport>prompt</ErrorReport>
+    <WarningLevel>4</WarningLevel>
+  </PropertyGroup>
+  <PropertyGroup Condition=" '$(Configuration)|$(Platform)' == 'Release|AnyCPU' ">
+    <PlatformTarget>AnyCPU</PlatformTarget>
+    <DebugType>pdbonly</DebugType>
+    <Optimize>true</Optimize>
+    <OutputPath>..\..\..\..\Output\NET45\Examples\WPF.SharpDX\LineShadingDemo\</OutputPath>
+    <DefineConstants>TRACE</DefineConstants>
+    <ErrorReport>prompt</ErrorReport>
+    <WarningLevel>4</WarningLevel>
+  </PropertyGroup>
+  <ItemGroup>
+    <Reference Include="PropertyChanged, Version=1.50.3.0, Culture=neutral, PublicKeyToken=ee3ee20bcf148ddd, processorArchitecture=MSIL">
+      <HintPath>..\..\..\packages\PropertyChanged.Fody.1.50.3\lib\dotnet\PropertyChanged.dll</HintPath>
+      <Private>True</Private>
+    </Reference>
+    <Reference Include="SharpDX, Version=2.6.3.0, Culture=neutral, PublicKeyToken=b4dcf0f35e5521f1, processorArchitecture=MSIL">
+      <SpecificVersion>False</SpecificVersion>
+      <HintPath>$(SharpDXPackageBinDir)\SharpDX.dll</HintPath>
+    </Reference>
+    <Reference Include="System" />
+    <Reference Include="System.Data" />
+    <Reference Include="System.Drawing" />
+    <Reference Include="System.Windows.Forms" />
+    <Reference Include="System.Xml" />
+    <Reference Include="Microsoft.CSharp" />
+    <Reference Include="System.Core" />
+    <Reference Include="System.Xml.Linq" />
+    <Reference Include="System.Data.DataSetExtensions" />
+    <Reference Include="System.Xaml">
+      <RequiredTargetFramework>4.0</RequiredTargetFramework>
+    </Reference>
+    <Reference Include="WindowsBase" />
+    <Reference Include="PresentationCore" />
+    <Reference Include="PresentationFramework" />
+  </ItemGroup>
+  <ItemGroup>
+    <ApplicationDefinition Include="App.xaml">
+      <Generator>MSBuild:Compile</Generator>
+      <SubType>Designer</SubType>
+    </ApplicationDefinition>
+    <Page Include="MainWindow.xaml">
+      <Generator>MSBuild:Compile</Generator>
+      <SubType>Designer</SubType>
+    </Page>
+    <Compile Include="App.xaml.cs">
+      <DependentUpon>App.xaml</DependentUpon>
+      <SubType>Code</SubType>
+    </Compile>
+    <Compile Include="MainViewModel.cs" />
+    <Compile Include="MainWindow.xaml.cs">
+      <DependentUpon>MainWindow.xaml</DependentUpon>
+      <SubType>Code</SubType>
+    </Compile>
+  </ItemGroup>
+  <ItemGroup>
+    <Compile Include="Properties\AssemblyInfo.cs">
+      <SubType>Code</SubType>
+    </Compile>
+    <Compile Include="Properties\Resources.Designer.cs">
+      <AutoGen>True</AutoGen>
+      <DesignTime>True</DesignTime>
+      <DependentUpon>Resources.resx</DependentUpon>
+    </Compile>
+    <Compile Include="Properties\Settings.Designer.cs">
+      <AutoGen>True</AutoGen>
+      <DependentUpon>Settings.settings</DependentUpon>
+      <DesignTimeSharedInput>True</DesignTimeSharedInput>
+    </Compile>
+    <EmbeddedResource Include="Properties\Resources.resx">
+      <Generator>ResXFileCodeGenerator</Generator>
+      <LastGenOutput>Resources.Designer.cs</LastGenOutput>
+    </EmbeddedResource>
+    <None Include="packages.config" />
+    <None Include="Properties\Settings.settings">
+      <Generator>SettingsSingleFileGenerator</Generator>
+      <LastGenOutput>Settings.Designer.cs</LastGenOutput>
+    </None>
+    <AppDesigner Include="Properties\" />
+  </ItemGroup>
+  <ItemGroup>
+    <None Include="App.config" />
+  </ItemGroup>
+  <ItemGroup>
+    <ProjectReference Include="..\..\..\HelixToolkit.Wpf.SharpDX\HelixToolkit.Wpf.SharpDX.csproj">
+      <Project>{39740654-F5F1-4936-B4EA-9BC97D4CDE37}</Project>
+      <Name>HelixToolkit.Wpf.SharpDX</Name>
+    </ProjectReference>
+    <ProjectReference Include="..\DemoCore\DemoCore.csproj">
+      <Project>{b475c12b-80f9-4bc0-88e5-815c88593bee}</Project>
+      <Name>DemoCore</Name>
+    </ProjectReference>
+  </ItemGroup>
+  <ItemGroup>
+    <Resource Include="FodyWeavers.xml" />
+  </ItemGroup>
+  <Import Project="$(MSBuildToolsPath)\Microsoft.CSharp.targets" />
+  <!-- To modify your build process, add your task inside one of the targets below and uncomment it. 
+       Other similar extension points exist, see Microsoft.Common.targets.
+  <Target Name="BeforeBuild">
+  </Target>
+  <Target Name="AfterBuild">
+  </Target>
+  -->
+  <Import Project="..\..\..\packages\Fody.1.29.2\build\dotnet\Fody.targets" Condition="Exists('..\..\..\packages\Fody.1.29.2\build\dotnet\Fody.targets')" />
+  <Target Name="EnsureNuGetPackageBuildImports" BeforeTargets="PrepareForBuild">
+    <PropertyGroup>
+      <ErrorText>This project references NuGet package(s) that are missing on this computer. Use NuGet Package Restore to download them.  For more information, see http://go.microsoft.com/fwlink/?LinkID=322105. The missing file is {0}.</ErrorText>
+    </PropertyGroup>
+    <Error Condition="!Exists('..\..\..\packages\Fody.1.29.2\build\dotnet\Fody.targets')" Text="$([System.String]::Format('$(ErrorText)', '..\..\..\packages\Fody.1.29.2\build\dotnet\Fody.targets'))" />
+    <Error Condition="!Exists('..\..\..\packages\PropertyChanged.Fody.1.50.3\build\dotnet\PropertyChanged.Fody.targets')" Text="$([System.String]::Format('$(ErrorText)', '..\..\..\packages\PropertyChanged.Fody.1.50.3\build\dotnet\PropertyChanged.Fody.targets'))" />
+    <Error Condition="!Exists('..\..\..\packages\SharpDX.2.6.3\build\SharpDX.targets')" Text="$([System.String]::Format('$(ErrorText)', '..\..\..\packages\SharpDX.2.6.3\build\SharpDX.targets'))" />
+  </Target>
+  <Import Project="..\..\..\packages\PropertyChanged.Fody.1.50.3\build\dotnet\PropertyChanged.Fody.targets" Condition="Exists('..\..\..\packages\PropertyChanged.Fody.1.50.3\build\dotnet\PropertyChanged.Fody.targets')" />
+  <Import Project="..\..\..\packages\SharpDX.2.6.3\build\SharpDX.targets" Condition="Exists('..\..\..\packages\SharpDX.2.6.3\build\SharpDX.targets')" />
+</Project>
+