﻿<?xml version="1.0" encoding="utf-8"?>
<Project ToolsVersion="4.0" DefaultTargets="Build" xmlns="http://schemas.microsoft.com/developer/msbuild/2003">
  <PropertyGroup>
    <Configuration Condition=" '$(Configuration)' == '' ">Debug</Configuration>
    <Platform Condition=" '$(Platform)' == '' ">AnyCPU</Platform>
    <ProductVersion>8.0.30703</ProductVersion>
    <SchemaVersion>2.0</SchemaVersion>
    <ProjectGuid>{3F3B4548-A9DB-4874-86F7-E7C4FEC8A351}</ProjectGuid>
    <OutputType>Library</OutputType>
    <AppDesignerFolder>Properties</AppDesignerFolder>
    <RootNamespace>HelixToolkit.Wpf</RootNamespace>
    <AssemblyName>HelixToolkit.Wpf</AssemblyName>
    <TargetFrameworkVersion>v4.5</TargetFrameworkVersion>
    <FileAlignment>512</FileAlignment>
    <SolutionDir Condition="$(SolutionDir) == '' Or $(SolutionDir) == '*Undefined*'">..\</SolutionDir>
    <RestorePackages>true</RestorePackages>
    <StyleCopTreatErrorsAsWarnings>false</StyleCopTreatErrorsAsWarnings>
  </PropertyGroup>
  <PropertyGroup Condition=" '$(Configuration)|$(Platform)' == 'Debug|AnyCPU' ">
    <DebugSymbols>true</DebugSymbols>
    <DebugType>full</DebugType>
    <Optimize>false</Optimize>
<<<<<<< HEAD
    <OutputPath>bin\Debug\NET45\</OutputPath>
=======
    <OutputPath>bin\Debug\NET45</OutputPath>
>>>>>>> fd2e753a
    <IntermediateOutputPath>obj\Debug\NET45\</IntermediateOutputPath>
    <DefineConstants>DEBUG;TRACE</DefineConstants>
    <ErrorReport>prompt</ErrorReport>
    <WarningLevel>4</WarningLevel>
    <DocumentationFile>
    </DocumentationFile>
    <CodeAnalysisRuleSet>AllRules.ruleset</CodeAnalysisRuleSet>
    <TreatWarningsAsErrors>true</TreatWarningsAsErrors>
  </PropertyGroup>
  <PropertyGroup Condition=" '$(Configuration)|$(Platform)' == 'Release|AnyCPU' ">
    <DebugType>pdbonly</DebugType>
    <Optimize>true</Optimize>
    <OutputPath>..\..\Output\NET45\</OutputPath>
    <IntermediateOutputPath>obj\Release\NET45\</IntermediateOutputPath>
    <DefineConstants>TRACE</DefineConstants>
    <ErrorReport>prompt</ErrorReport>
    <WarningLevel>4</WarningLevel>
    <DocumentationFile>..\..\Output\NET45\HelixToolkit.Wpf.XML</DocumentationFile>
    <CodeAnalysisRuleSet>AllRules.ruleset</CodeAnalysisRuleSet>
    <TreatWarningsAsErrors>true</TreatWarningsAsErrors>
  </PropertyGroup>
  <PropertyGroup>
    <SignAssembly>true</SignAssembly>
  </PropertyGroup>
  <PropertyGroup>
    <AssemblyOriginatorKeyFile>HelixToolkit.snk</AssemblyOriginatorKeyFile>
  </PropertyGroup>
  <ItemGroup>
    <Reference Include="PresentationCore" />
    <Reference Include="PresentationFramework" />
    <Reference Include="System" />
    <Reference Include="System.Core" />
    <Reference Include="System.Xaml" />
    <Reference Include="System.Data.DataSetExtensions" />
    <Reference Include="System.Data" />
    <Reference Include="System.Xml" />
    <Reference Include="WindowsBase" />
  </ItemGroup>
  <ItemGroup>
    <Compile Include="..\GlobalAssemblyInfo.cs">
      <Link>Properties\GlobalAssemblyInfo.cs</Link>
    </Compile>
    <Compile Include="Adorners\DrawingContextExtensions.cs" />
    <Compile Include="Controls\Stereo\InterlacedView3D.xaml.cs">
      <DependentUpon>InterlacedView3D.xaml</DependentUpon>
    </Compile>
    <Compile Include="ExtensionMethods\AnimationExtensions.cs" />
    <Compile Include="Geometry\LineSegment.cs" />
    <Compile Include="Geometry\Triangle.cs" />
    <Compile Include="Helpers\AttachedProperties.cs" />
    <Compile Include="Controls\CameraController\CameraMode.cs" />
    <Compile Include="Controls\CameraController\CameraRotationMode.cs" />
    <Compile Include="Controls\CameraController\CameraSetting.cs" />
    <Compile Include="Controls\CameraController\ManipulationEventArgs.cs" />
    <Compile Include="Controls\CameraController\PanHandler.cs" />
    <Compile Include="Controls\CameraController\RotateHandler.cs" />
    <Compile Include="Controls\CameraController\ZoomHandler.cs" />
    <Compile Include="Controls\CameraController\ZoomRectangleHandler.cs" />
    <Compile Include="Controls\ColorAxis\CategorizedColorAxis.cs" />
    <Compile Include="Controls\ColorAxis\ColorAxis.cs" />
    <Compile Include="Controls\ColorAxis\ColorAxisPosition.cs" />
    <Compile Include="Controls\ColorAxis\RangeColorAxis.cs" />
    <Compile Include="HelixToolkitException.cs" />
    <Compile Include="Controls\HelixViewport3D.cs" />
    <Compile Include="Controls\CameraController\MouseGestureHandler.cs" />
    <Compile Include="Controls\IHelixViewport3D.cs" />
    <Compile Include="Controls\InputBindingX.cs" />
    <Compile Include="Converters\LinearConverter.cs" />
    <Compile Include="Converters\NotNullToVisibilityConverter.cs" />
    <Compile Include="Converters\StringToBooleanConverter.cs" />
    <Compile Include="Converters\EnumToBooleanConverter.cs" />
    <Compile Include="Exporters\BitmapExporter.cs" />
    <Compile Include="Exporters\ColladaExporter.cs" />
    <Compile Include="Exporters\RenderManExporter.cs" />
    <Compile Include="Exporters\Exporter.cs" />
    <Compile Include="Exporters\Exporters.cs" />
    <Compile Include="Exporters\IExporter.cs" />
    <Compile Include="Exporters\ObjExporter.cs" />
    <Compile Include="Exporters\X3DExporter.cs" />
    <Compile Include="Exporters\VrmlExporter.cs" />
    <Compile Include="Exporters\PovRayExporter.cs" />
    <Compile Include="Exporters\XamlExporter.cs" />
    <Compile Include="ExtensionMethods\Point3DExtensions.cs" />
    <Compile Include="ExtensionMethods\StringExtensions.cs" />
    <Compile Include="Geometry\CuttingEarsTriangulator.cs" />
    <Compile Include="Geometry\Polygon3D.cs" />
    <Compile Include="Geometry\Mesh3D.cs" />
    <Compile Include="Geometry\BoundingSphere.cs" />
    <Compile Include="Helpers\CanonicalSplineHelper.cs" />
    <Compile Include="Helpers\ColorHelper.cs" />
    <Compile Include="Helpers\ContourHelper.cs" />
    <Compile Include="Helpers\DependencyPropertyEx.cs" />
    <Compile Include="Helpers\Model3DHelper.cs" />
    <Compile Include="Helpers\ScreenSpace\Billboard.cs" />
    <Compile Include="Helpers\ScreenSpace\BillboardGeometryBuilder.cs" />
    <Compile Include="Helpers\WeakEventManagers\RenderingEventManager.cs" />
    <Compile Include="Helpers\WeakEventManagers\WeakEventManagerBase{TManager}.cs" />
    <Compile Include="Helpers\LoopSubdivision.cs" />
    <Compile Include="Helpers\DoubleKeyDictionary.cs" />
    <Compile Include="Controls\CameraController\CameraController.cs" />
    <Compile Include="Controls\Stereo\AnaglyphView3D.xaml.cs">
      <DependentUpon>AnaglyphView3D.xaml</DependentUpon>
    </Compile>
    <Compile Include="Controls\Stereo\StereoControl.cs" />
    <Compile Include="Controls\Stereo\StereoView3D.xaml.cs">
      <DependentUpon>StereoView3D.xaml</DependentUpon>
    </Compile>
    <Compile Include="Controls\Stereo\WiggleView3D.xaml.cs">
      <DependentUpon>WiggleView3D.xaml</DependentUpon>
    </Compile>
    <Compile Include="Converters\SelfProvider.cs" />
    <Compile Include="Exporters\KerkytheaExporter.cs" />
    <Compile Include="ExtensionMethods\Matrix3DExtensions.cs" />
    <Compile Include="ExtensionMethods\Vector3DExtensions.cs" />
    <Compile Include="Geometry\Plane3D.cs" />
    <Compile Include="Geometry\Polygon.cs" />
    <Compile Include="Geometry\Ray3D.cs" />
    <Compile Include="Adorners\RectangleAdorner.cs" />
    <Compile Include="Helpers\ScreenSpace\CohenSutherlandClipping.cs" />
    <Compile Include="Helpers\ScreenSpace\LineGeometryBuilder.cs" />
    <Compile Include="Importers\Importers.cs" />
    <Compile Include="Importers\ModelReader.cs" />
    <Compile Include="Importers\OffReader.cs" />
    <Compile Include="MarkupExtensions\KeyGestureExtension.cs" />
    <Compile Include="MarkupExtensions\LinearGradientBrushExtension.cs" />
    <Compile Include="MarkupExtensions\PerspectiveCameraExtension.cs" />
    <Compile Include="MarkupExtensions\TranslateExtension.cs" />
    <Compile Include="SelectionCommands\ModelsSelectedByPointEventArgs.cs" />
    <Compile Include="SelectionCommands\ModelsSelectedByRectangleEventArgs.cs" />
    <Compile Include="SelectionCommands\ModelsSelectedEventArgs.cs" />
    <Compile Include="SelectionCommands\PointSelectionCommand.cs" />
    <Compile Include="SelectionCommands\RectangleSelectionCommand.cs" />
    <Compile Include="SelectionCommands\SelectionCommand.cs" />
    <Compile Include="SelectionCommands\SelectionHitMode.cs" />
    <Compile Include="ShaderEffects\InterlacedEffect.cs" />
    <Compile Include="ShaderEffects\AnaglyphMethod.cs" />
    <Compile Include="Visual3Ds\LightSetups\DirectionalHeadLight.cs" />
    <Compile Include="Visual3Ds\LightSetups\GenericHeadLight.cs" />
    <Compile Include="Visual3Ds\LightSetups\SpotHeadLight.cs" />
    <Compile Include="Visual3Ds\MeshVisuals\MeshGeometryVisual3D.cs" />
    <Compile Include="Visual3Ds\MeshVisuals\ParticleSystem.cs" />
    <Compile Include="Visual3Ds\Text\BillboardTextItem.cs" />
    <Compile Include="Visual3Ds\Text\SpatialTextItem.cs" />
    <Compile Include="Visual3Ds\Text\TextGroupVisual3D.cs" />
    <Compile Include="Visual3Ds\Composite\MeshVisual3D.cs" />
    <Compile Include="Visual3Ds\Composite\CuttingPlaneGroup.cs" />
    <Compile Include="Visual3Ds\Composite\Exploder3D.cs" />
    <Compile Include="Visual3Ds\Composite\FileModelVisual3D.cs" />
    <Compile Include="Helpers\WeakEventListeners\RenderingEventListener.cs" />
    <Compile Include="Visual3Ds\Composite\RenderingModelVisual3D.cs" />
    <Compile Include="Helpers\WeakEventListeners\WeakEventListener{TEventManager,TEventArgs}.cs" />
    <Compile Include="Visual3Ds\LightSetups\LightSetup.cs" />
    <Compile Include="Visual3Ds\LightSetups\SunLight.cs" />
    <Compile Include="Visual3Ds\LightSetups\ThreePointLights.cs" />
    <Compile Include="Visual3Ds\Manipulators\BindableRotateManipulator.cs" />
    <Compile Include="Visual3Ds\Manipulators\BindableTranslateManipulator.cs" />
    <Compile Include="Visual3Ds\Manipulators\CombinedManipulator.cs" />
    <Compile Include="Visual3Ds\Manipulators\RotateManipulator.cs" />
    <Compile Include="Visual3Ds\Manipulators\Manipulator.cs" />
    <Compile Include="Visual3Ds\Manipulators\TranslateManipulator.cs" />
    <Compile Include="Visual3Ds\MeshVisuals\EllipsoidVisual3D.cs" />
    <Compile Include="Visual3Ds\MeshVisuals\HelixVisual3D.cs">
      <SubType>Code</SubType>
    </Compile>
    <Compile Include="Visual3Ds\MeshVisuals\TestModels\Teapot.cs" />
    <Compile Include="Visual3Ds\ScreenSpaceVisuals\BillboardVisual3D.cs" />
    <Compile Include="Visual3Ds\ScreenSpaceVisuals\BoundingBoxWireFrameVisual3D.cs" />
    <Compile Include="Visual3Ds\Text\BillboardTextGroupVisual3D.cs" />
    <Compile Include="Visual3Ds\Text\BillboardTextVisual3D.cs" />
    <Compile Include="Visual3Ds\ScreenSpaceVisuals\LinesVisual3D.cs" />
    <Compile Include="Helpers\ScreenSpace\PointGeometryBuilder.cs" />
    <Compile Include="Visual3Ds\ScreenSpaceVisuals\PointsVisual3D.cs" />
    <Compile Include="Helpers\ScreenSpace\ScreenGeometryBuilder.cs" />
    <Compile Include="Visual3Ds\ScreenSpaceVisuals\ScreenSpaceVisual3D.cs" />
    <None Include="Class diagrams\Helix.CompositeVisuals.cd" />
    <None Include="Class diagrams\Media3D\LightsDiagram.cd" />
    <None Include="Class diagrams\Helix.ViewControls.cd" />
    <None Include="Class diagrams\Media3D\CameraDiagram.cd" />
    <None Include="Class diagrams\Media3D\VisualDiagram.cd" />
    <None Include="Class diagrams\Helix.MeshVisuals.cd" />
    <Compile Include="Helpers\CameraHelper.cs" />
    <Compile Include="Helpers\BrushHelper.cs" />
    <Compile Include="Helpers\GradientBrushes.cs" />
    <Compile Include="Physics\VerletIntegrator.cs" />
    <Compile Include="Importers\IModelReader.cs" />
    <Compile Include="MarkupExtensions\GradientExtension.cs" />
    <Compile Include="MarkupExtensions\ImageBrushExtension.cs" />
    <Compile Include="MarkupExtensions\ImageMaterialExtension.cs" />
    <Compile Include="Helpers\Transform3DHelper.cs" />
    <Compile Include="Helpers\XamlHelper.cs" />
    <Compile Include="Importers\ModelImporter.cs" />
    <Compile Include="Importers\ObjReader.cs" />
    <Compile Include="Importers\LwoReader.cs" />
    <Compile Include="Importers\StLReader.cs" />
    <Compile Include="MarkupExtensions\MaterialExtension.cs" />
    <Compile Include="Helpers\MeshBuilder.cs" />
    <Compile Include="Visual3Ds\Composite\ClonedVisual3D.cs" />
    <Compile Include="Helpers\GZipHelper.cs" />
    <Compile Include="Visual3Ds\Composite\PanoramaCube3D.cs" />
    <Compile Include="Visual3Ds\Composite\Expander3D.cs" />
    <Compile Include="Visual3Ds\Terrain\Textures\MapTexture.cs" />
    <Compile Include="Visual3Ds\Terrain\Textures\SlopeDirectionTexture.cs" />
    <Compile Include="Visual3Ds\Terrain\Textures\SlopeTexture.cs" />
    <Compile Include="Visual3Ds\Terrain\TerrainModel.cs" />
    <Compile Include="Visual3Ds\Terrain\Textures\TerrainTexture.cs" />
    <Compile Include="Visual3Ds\Terrain\TerrainVisual3D.cs" />
    <Compile Include="Visual3Ds\Text\TextItem.cs" />
    <Compile Include="Visual3Ds\Text\TextVisual3D.cs" />
    <Compile Include="Visual3Ds\Composite\ViewCubeVisual3D.cs" />
    <Compile Include="Visual3Ds\LightSetups\DefaultLights.cs" />
    <Compile Include="Helpers\MaterialHelper.cs" />
    <Compile Include="Helpers\Materials.cs" />
    <Compile Include="Helpers\MeshGeometryHelper.cs" />
    <Compile Include="Helpers\ElementSortingHelper.cs" />
    <Compile Include="Helpers\StereoHelper.cs" />
    <Compile Include="Adorners\TargetSymbolAdorner.cs" />
    <Compile Include="Helpers\TextCreator.cs" />
    <Compile Include="Helpers\Viewport3DHelper.cs" />
    <Compile Include="Helpers\Visual3DHelper.cs" />
    <Compile Include="Importers\StudioReader.cs" />
    <Compile Include="Properties\AssemblyInfo.cs">
      <SubType>Code</SubType>
    </Compile>
    <Compile Include="Properties\Resources.Designer.cs">
      <AutoGen>True</AutoGen>
      <DesignTime>True</DesignTime>
      <DependentUpon>Resources.resx</DependentUpon>
    </Compile>
    <Compile Include="ShaderEffects\AnaglyphEffect.cs" />
    <Compile Include="Visual3Ds\Composite\CoordinateSystemVisual3D.cs" />
    <Compile Include="Visual3Ds\Composite\VectorFieldVisual3D.cs" />
    <Compile Include="Visual3Ds\Composite\SortingVisual3D.cs" />
    <Compile Include="Visual3Ds\Composite\LightVisual3D.cs" />
    <Compile Include="Visual3Ds\Composite\MeshNormalsVisual3D.cs" />
    <Compile Include="Visual3Ds\MeshVisuals\ArrowVisual3D.cs" />
    <Compile Include="Visual3Ds\MeshVisuals\BoxVisual3D.cs" />
    <Compile Include="Visual3Ds\MeshVisuals\QuadVisual3D.cs" />
    <Compile Include="Visual3Ds\MeshVisuals\PieSliceVisual3D.cs" />
    <Compile Include="Visual3Ds\MeshVisuals\ExtrudedVisual3D.cs" />
    <Compile Include="Visual3Ds\MeshVisuals\TubeVisual3D.cs" />
    <Compile Include="Visual3Ds\MeshVisuals\CubeVisual3D.cs" />
    <Compile Include="Visual3Ds\MeshVisuals\GridLinesVisual3D.cs" />
    <Compile Include="Visual3Ds\MeshVisuals\ParametricSurface3D.cs" />
    <Compile Include="Visual3Ds\MeshVisuals\RectangleVisual3D.cs" />
    <Compile Include="Visual3Ds\MeshVisuals\SphereVisual3D.cs" />
    <Compile Include="Visual3Ds\MeshVisuals\MeshElement3D.cs" />
    <Compile Include="Visual3Ds\MeshVisuals\TruncatedConeVisual3D.cs" />
    <Compile Include="Visual3Ds\MeshVisuals\PipeVisual3D.cs" />
    <None Include="Class diagrams\Media3D\MaterialDiagram.cd" />
    <None Include="Class diagrams\Media3D\ModelDiagram.cd" />
    <Resource Include="ShaderEffects\InterlacedEffect.ps" />
    <None Include="HelixToolkit.snk" />
    <None Include="ShaderEffects\AnaglyphEffect.fx" />
    <Resource Include="ShaderEffects\AnaglyphEffect.ps" />
    <None Include="ShaderEffects\compileEffects.cmd" />
    <None Include="Class diagrams\Media3D\ViewportDiagram.cd" />
    <Compile Include="Visual3Ds\Composite\BoundingBoxVisual3D.cs" />
    <EmbeddedResource Include="Properties\Resources.resx">
      <Generator>ResXFileCodeGenerator</Generator>
      <LastGenOutput>Resources.Designer.cs</LastGenOutput>
      <SubType>Designer</SubType>
    </EmbeddedResource>
    <AppDesigner Include="Properties\" />
  </ItemGroup>
  <ItemGroup>
    <Page Include="Controls\Stereo\InterlacedView3D.xaml">
      <Generator>MSBuild:Compile</Generator>
      <SubType>Designer</SubType>
    </Page>
    <Page Include="Controls\Stereo\AnaglyphView3D.xaml">
      <Generator>MSBuild:Compile</Generator>
      <SubType>Designer</SubType>
      <Generator>MSBuild:Compile</Generator>
      <SubType>Designer</SubType>
    </Page>
    <Page Include="Controls\Stereo\StereoView3D.xaml">
      <Generator>MSBuild:Compile</Generator>
      <SubType>Designer</SubType>
      <Generator>MSBuild:Compile</Generator>
      <SubType>Designer</SubType>
    </Page>
    <Page Include="Controls\Stereo\WiggleView3D.xaml">
      <Generator>MSBuild:Compile</Generator>
      <SubType>Designer</SubType>
      <Generator>MSBuild:Compile</Generator>
      <SubType>Designer</SubType>
    </Page>
    <Page Include="Resources\TeapotGeometry.xaml">
      <Generator>MSBuild:Compile</Generator>
      <SubType>Designer</SubType>
    </Page>
    <Page Include="Themes\Generic.xaml">
      <Generator>MSBuild:Compile</Generator>
      <SubType>Designer</SubType>
      <Generator>MSBuild:Compile</Generator>
      <SubType>Designer</SubType>
    </Page>
  </ItemGroup>
  <ItemGroup>
    <None Include="ShaderEffects\InterlacedEffect.fx" />
  </ItemGroup>
  <ItemGroup>
    <ProjectReference Include="..\HelixToolkit\HelixToolkit.csproj">
      <Project>{7c0e987e-cc34-4b19-ba6b-b381aeabb530}</Project>
      <Name>HelixToolkit</Name>
    </ProjectReference>
  </ItemGroup>
  <Import Project="$(MSBuildToolsPath)\Microsoft.CSharp.targets" />
  <Import Project="$(SolutionDir)\.nuget\NuGet.targets" Condition="Exists('$(SolutionDir)\.nuget\NuGet.targets')" />
  <!-- To modify your build process, add your task inside one of the targets below and uncomment it. 
       Other similar extension points exist, see Microsoft.Common.targets.
  <Target Name="BeforeBuild">
  </Target>
  <Target Name="AfterBuild">
  </Target>
  -->
</Project><|MERGE_RESOLUTION|>--- conflicted
+++ resolved
@@ -1,344 +1,341 @@
-﻿<?xml version="1.0" encoding="utf-8"?>
-<Project ToolsVersion="4.0" DefaultTargets="Build" xmlns="http://schemas.microsoft.com/developer/msbuild/2003">
-  <PropertyGroup>
-    <Configuration Condition=" '$(Configuration)' == '' ">Debug</Configuration>
-    <Platform Condition=" '$(Platform)' == '' ">AnyCPU</Platform>
-    <ProductVersion>8.0.30703</ProductVersion>
-    <SchemaVersion>2.0</SchemaVersion>
-    <ProjectGuid>{3F3B4548-A9DB-4874-86F7-E7C4FEC8A351}</ProjectGuid>
-    <OutputType>Library</OutputType>
-    <AppDesignerFolder>Properties</AppDesignerFolder>
-    <RootNamespace>HelixToolkit.Wpf</RootNamespace>
-    <AssemblyName>HelixToolkit.Wpf</AssemblyName>
-    <TargetFrameworkVersion>v4.5</TargetFrameworkVersion>
-    <FileAlignment>512</FileAlignment>
-    <SolutionDir Condition="$(SolutionDir) == '' Or $(SolutionDir) == '*Undefined*'">..\</SolutionDir>
-    <RestorePackages>true</RestorePackages>
-    <StyleCopTreatErrorsAsWarnings>false</StyleCopTreatErrorsAsWarnings>
-  </PropertyGroup>
-  <PropertyGroup Condition=" '$(Configuration)|$(Platform)' == 'Debug|AnyCPU' ">
-    <DebugSymbols>true</DebugSymbols>
-    <DebugType>full</DebugType>
-    <Optimize>false</Optimize>
-<<<<<<< HEAD
-    <OutputPath>bin\Debug\NET45\</OutputPath>
-=======
-    <OutputPath>bin\Debug\NET45</OutputPath>
->>>>>>> fd2e753a
-    <IntermediateOutputPath>obj\Debug\NET45\</IntermediateOutputPath>
-    <DefineConstants>DEBUG;TRACE</DefineConstants>
-    <ErrorReport>prompt</ErrorReport>
-    <WarningLevel>4</WarningLevel>
-    <DocumentationFile>
-    </DocumentationFile>
-    <CodeAnalysisRuleSet>AllRules.ruleset</CodeAnalysisRuleSet>
-    <TreatWarningsAsErrors>true</TreatWarningsAsErrors>
-  </PropertyGroup>
-  <PropertyGroup Condition=" '$(Configuration)|$(Platform)' == 'Release|AnyCPU' ">
-    <DebugType>pdbonly</DebugType>
-    <Optimize>true</Optimize>
-    <OutputPath>..\..\Output\NET45\</OutputPath>
-    <IntermediateOutputPath>obj\Release\NET45\</IntermediateOutputPath>
-    <DefineConstants>TRACE</DefineConstants>
-    <ErrorReport>prompt</ErrorReport>
-    <WarningLevel>4</WarningLevel>
-    <DocumentationFile>..\..\Output\NET45\HelixToolkit.Wpf.XML</DocumentationFile>
-    <CodeAnalysisRuleSet>AllRules.ruleset</CodeAnalysisRuleSet>
-    <TreatWarningsAsErrors>true</TreatWarningsAsErrors>
-  </PropertyGroup>
-  <PropertyGroup>
-    <SignAssembly>true</SignAssembly>
-  </PropertyGroup>
-  <PropertyGroup>
-    <AssemblyOriginatorKeyFile>HelixToolkit.snk</AssemblyOriginatorKeyFile>
-  </PropertyGroup>
-  <ItemGroup>
-    <Reference Include="PresentationCore" />
-    <Reference Include="PresentationFramework" />
-    <Reference Include="System" />
-    <Reference Include="System.Core" />
-    <Reference Include="System.Xaml" />
-    <Reference Include="System.Data.DataSetExtensions" />
-    <Reference Include="System.Data" />
-    <Reference Include="System.Xml" />
-    <Reference Include="WindowsBase" />
-  </ItemGroup>
-  <ItemGroup>
-    <Compile Include="..\GlobalAssemblyInfo.cs">
-      <Link>Properties\GlobalAssemblyInfo.cs</Link>
-    </Compile>
-    <Compile Include="Adorners\DrawingContextExtensions.cs" />
-    <Compile Include="Controls\Stereo\InterlacedView3D.xaml.cs">
-      <DependentUpon>InterlacedView3D.xaml</DependentUpon>
-    </Compile>
-    <Compile Include="ExtensionMethods\AnimationExtensions.cs" />
-    <Compile Include="Geometry\LineSegment.cs" />
-    <Compile Include="Geometry\Triangle.cs" />
-    <Compile Include="Helpers\AttachedProperties.cs" />
-    <Compile Include="Controls\CameraController\CameraMode.cs" />
-    <Compile Include="Controls\CameraController\CameraRotationMode.cs" />
-    <Compile Include="Controls\CameraController\CameraSetting.cs" />
-    <Compile Include="Controls\CameraController\ManipulationEventArgs.cs" />
-    <Compile Include="Controls\CameraController\PanHandler.cs" />
-    <Compile Include="Controls\CameraController\RotateHandler.cs" />
-    <Compile Include="Controls\CameraController\ZoomHandler.cs" />
-    <Compile Include="Controls\CameraController\ZoomRectangleHandler.cs" />
-    <Compile Include="Controls\ColorAxis\CategorizedColorAxis.cs" />
-    <Compile Include="Controls\ColorAxis\ColorAxis.cs" />
-    <Compile Include="Controls\ColorAxis\ColorAxisPosition.cs" />
-    <Compile Include="Controls\ColorAxis\RangeColorAxis.cs" />
-    <Compile Include="HelixToolkitException.cs" />
-    <Compile Include="Controls\HelixViewport3D.cs" />
-    <Compile Include="Controls\CameraController\MouseGestureHandler.cs" />
-    <Compile Include="Controls\IHelixViewport3D.cs" />
-    <Compile Include="Controls\InputBindingX.cs" />
-    <Compile Include="Converters\LinearConverter.cs" />
-    <Compile Include="Converters\NotNullToVisibilityConverter.cs" />
-    <Compile Include="Converters\StringToBooleanConverter.cs" />
-    <Compile Include="Converters\EnumToBooleanConverter.cs" />
-    <Compile Include="Exporters\BitmapExporter.cs" />
-    <Compile Include="Exporters\ColladaExporter.cs" />
-    <Compile Include="Exporters\RenderManExporter.cs" />
-    <Compile Include="Exporters\Exporter.cs" />
-    <Compile Include="Exporters\Exporters.cs" />
-    <Compile Include="Exporters\IExporter.cs" />
-    <Compile Include="Exporters\ObjExporter.cs" />
-    <Compile Include="Exporters\X3DExporter.cs" />
-    <Compile Include="Exporters\VrmlExporter.cs" />
-    <Compile Include="Exporters\PovRayExporter.cs" />
-    <Compile Include="Exporters\XamlExporter.cs" />
-    <Compile Include="ExtensionMethods\Point3DExtensions.cs" />
-    <Compile Include="ExtensionMethods\StringExtensions.cs" />
-    <Compile Include="Geometry\CuttingEarsTriangulator.cs" />
-    <Compile Include="Geometry\Polygon3D.cs" />
-    <Compile Include="Geometry\Mesh3D.cs" />
-    <Compile Include="Geometry\BoundingSphere.cs" />
-    <Compile Include="Helpers\CanonicalSplineHelper.cs" />
-    <Compile Include="Helpers\ColorHelper.cs" />
-    <Compile Include="Helpers\ContourHelper.cs" />
-    <Compile Include="Helpers\DependencyPropertyEx.cs" />
-    <Compile Include="Helpers\Model3DHelper.cs" />
-    <Compile Include="Helpers\ScreenSpace\Billboard.cs" />
-    <Compile Include="Helpers\ScreenSpace\BillboardGeometryBuilder.cs" />
-    <Compile Include="Helpers\WeakEventManagers\RenderingEventManager.cs" />
-    <Compile Include="Helpers\WeakEventManagers\WeakEventManagerBase{TManager}.cs" />
-    <Compile Include="Helpers\LoopSubdivision.cs" />
-    <Compile Include="Helpers\DoubleKeyDictionary.cs" />
-    <Compile Include="Controls\CameraController\CameraController.cs" />
-    <Compile Include="Controls\Stereo\AnaglyphView3D.xaml.cs">
-      <DependentUpon>AnaglyphView3D.xaml</DependentUpon>
-    </Compile>
-    <Compile Include="Controls\Stereo\StereoControl.cs" />
-    <Compile Include="Controls\Stereo\StereoView3D.xaml.cs">
-      <DependentUpon>StereoView3D.xaml</DependentUpon>
-    </Compile>
-    <Compile Include="Controls\Stereo\WiggleView3D.xaml.cs">
-      <DependentUpon>WiggleView3D.xaml</DependentUpon>
-    </Compile>
-    <Compile Include="Converters\SelfProvider.cs" />
-    <Compile Include="Exporters\KerkytheaExporter.cs" />
-    <Compile Include="ExtensionMethods\Matrix3DExtensions.cs" />
-    <Compile Include="ExtensionMethods\Vector3DExtensions.cs" />
-    <Compile Include="Geometry\Plane3D.cs" />
-    <Compile Include="Geometry\Polygon.cs" />
-    <Compile Include="Geometry\Ray3D.cs" />
-    <Compile Include="Adorners\RectangleAdorner.cs" />
-    <Compile Include="Helpers\ScreenSpace\CohenSutherlandClipping.cs" />
-    <Compile Include="Helpers\ScreenSpace\LineGeometryBuilder.cs" />
-    <Compile Include="Importers\Importers.cs" />
-    <Compile Include="Importers\ModelReader.cs" />
-    <Compile Include="Importers\OffReader.cs" />
-    <Compile Include="MarkupExtensions\KeyGestureExtension.cs" />
-    <Compile Include="MarkupExtensions\LinearGradientBrushExtension.cs" />
-    <Compile Include="MarkupExtensions\PerspectiveCameraExtension.cs" />
-    <Compile Include="MarkupExtensions\TranslateExtension.cs" />
-    <Compile Include="SelectionCommands\ModelsSelectedByPointEventArgs.cs" />
-    <Compile Include="SelectionCommands\ModelsSelectedByRectangleEventArgs.cs" />
-    <Compile Include="SelectionCommands\ModelsSelectedEventArgs.cs" />
-    <Compile Include="SelectionCommands\PointSelectionCommand.cs" />
-    <Compile Include="SelectionCommands\RectangleSelectionCommand.cs" />
-    <Compile Include="SelectionCommands\SelectionCommand.cs" />
-    <Compile Include="SelectionCommands\SelectionHitMode.cs" />
-    <Compile Include="ShaderEffects\InterlacedEffect.cs" />
-    <Compile Include="ShaderEffects\AnaglyphMethod.cs" />
-    <Compile Include="Visual3Ds\LightSetups\DirectionalHeadLight.cs" />
-    <Compile Include="Visual3Ds\LightSetups\GenericHeadLight.cs" />
-    <Compile Include="Visual3Ds\LightSetups\SpotHeadLight.cs" />
-    <Compile Include="Visual3Ds\MeshVisuals\MeshGeometryVisual3D.cs" />
-    <Compile Include="Visual3Ds\MeshVisuals\ParticleSystem.cs" />
-    <Compile Include="Visual3Ds\Text\BillboardTextItem.cs" />
-    <Compile Include="Visual3Ds\Text\SpatialTextItem.cs" />
-    <Compile Include="Visual3Ds\Text\TextGroupVisual3D.cs" />
-    <Compile Include="Visual3Ds\Composite\MeshVisual3D.cs" />
-    <Compile Include="Visual3Ds\Composite\CuttingPlaneGroup.cs" />
-    <Compile Include="Visual3Ds\Composite\Exploder3D.cs" />
-    <Compile Include="Visual3Ds\Composite\FileModelVisual3D.cs" />
-    <Compile Include="Helpers\WeakEventListeners\RenderingEventListener.cs" />
-    <Compile Include="Visual3Ds\Composite\RenderingModelVisual3D.cs" />
-    <Compile Include="Helpers\WeakEventListeners\WeakEventListener{TEventManager,TEventArgs}.cs" />
-    <Compile Include="Visual3Ds\LightSetups\LightSetup.cs" />
-    <Compile Include="Visual3Ds\LightSetups\SunLight.cs" />
-    <Compile Include="Visual3Ds\LightSetups\ThreePointLights.cs" />
-    <Compile Include="Visual3Ds\Manipulators\BindableRotateManipulator.cs" />
-    <Compile Include="Visual3Ds\Manipulators\BindableTranslateManipulator.cs" />
-    <Compile Include="Visual3Ds\Manipulators\CombinedManipulator.cs" />
-    <Compile Include="Visual3Ds\Manipulators\RotateManipulator.cs" />
-    <Compile Include="Visual3Ds\Manipulators\Manipulator.cs" />
-    <Compile Include="Visual3Ds\Manipulators\TranslateManipulator.cs" />
-    <Compile Include="Visual3Ds\MeshVisuals\EllipsoidVisual3D.cs" />
-    <Compile Include="Visual3Ds\MeshVisuals\HelixVisual3D.cs">
-      <SubType>Code</SubType>
-    </Compile>
-    <Compile Include="Visual3Ds\MeshVisuals\TestModels\Teapot.cs" />
-    <Compile Include="Visual3Ds\ScreenSpaceVisuals\BillboardVisual3D.cs" />
-    <Compile Include="Visual3Ds\ScreenSpaceVisuals\BoundingBoxWireFrameVisual3D.cs" />
-    <Compile Include="Visual3Ds\Text\BillboardTextGroupVisual3D.cs" />
-    <Compile Include="Visual3Ds\Text\BillboardTextVisual3D.cs" />
-    <Compile Include="Visual3Ds\ScreenSpaceVisuals\LinesVisual3D.cs" />
-    <Compile Include="Helpers\ScreenSpace\PointGeometryBuilder.cs" />
-    <Compile Include="Visual3Ds\ScreenSpaceVisuals\PointsVisual3D.cs" />
-    <Compile Include="Helpers\ScreenSpace\ScreenGeometryBuilder.cs" />
-    <Compile Include="Visual3Ds\ScreenSpaceVisuals\ScreenSpaceVisual3D.cs" />
-    <None Include="Class diagrams\Helix.CompositeVisuals.cd" />
-    <None Include="Class diagrams\Media3D\LightsDiagram.cd" />
-    <None Include="Class diagrams\Helix.ViewControls.cd" />
-    <None Include="Class diagrams\Media3D\CameraDiagram.cd" />
-    <None Include="Class diagrams\Media3D\VisualDiagram.cd" />
-    <None Include="Class diagrams\Helix.MeshVisuals.cd" />
-    <Compile Include="Helpers\CameraHelper.cs" />
-    <Compile Include="Helpers\BrushHelper.cs" />
-    <Compile Include="Helpers\GradientBrushes.cs" />
-    <Compile Include="Physics\VerletIntegrator.cs" />
-    <Compile Include="Importers\IModelReader.cs" />
-    <Compile Include="MarkupExtensions\GradientExtension.cs" />
-    <Compile Include="MarkupExtensions\ImageBrushExtension.cs" />
-    <Compile Include="MarkupExtensions\ImageMaterialExtension.cs" />
-    <Compile Include="Helpers\Transform3DHelper.cs" />
-    <Compile Include="Helpers\XamlHelper.cs" />
-    <Compile Include="Importers\ModelImporter.cs" />
-    <Compile Include="Importers\ObjReader.cs" />
-    <Compile Include="Importers\LwoReader.cs" />
-    <Compile Include="Importers\StLReader.cs" />
-    <Compile Include="MarkupExtensions\MaterialExtension.cs" />
-    <Compile Include="Helpers\MeshBuilder.cs" />
-    <Compile Include="Visual3Ds\Composite\ClonedVisual3D.cs" />
-    <Compile Include="Helpers\GZipHelper.cs" />
-    <Compile Include="Visual3Ds\Composite\PanoramaCube3D.cs" />
-    <Compile Include="Visual3Ds\Composite\Expander3D.cs" />
-    <Compile Include="Visual3Ds\Terrain\Textures\MapTexture.cs" />
-    <Compile Include="Visual3Ds\Terrain\Textures\SlopeDirectionTexture.cs" />
-    <Compile Include="Visual3Ds\Terrain\Textures\SlopeTexture.cs" />
-    <Compile Include="Visual3Ds\Terrain\TerrainModel.cs" />
-    <Compile Include="Visual3Ds\Terrain\Textures\TerrainTexture.cs" />
-    <Compile Include="Visual3Ds\Terrain\TerrainVisual3D.cs" />
-    <Compile Include="Visual3Ds\Text\TextItem.cs" />
-    <Compile Include="Visual3Ds\Text\TextVisual3D.cs" />
-    <Compile Include="Visual3Ds\Composite\ViewCubeVisual3D.cs" />
-    <Compile Include="Visual3Ds\LightSetups\DefaultLights.cs" />
-    <Compile Include="Helpers\MaterialHelper.cs" />
-    <Compile Include="Helpers\Materials.cs" />
-    <Compile Include="Helpers\MeshGeometryHelper.cs" />
-    <Compile Include="Helpers\ElementSortingHelper.cs" />
-    <Compile Include="Helpers\StereoHelper.cs" />
-    <Compile Include="Adorners\TargetSymbolAdorner.cs" />
-    <Compile Include="Helpers\TextCreator.cs" />
-    <Compile Include="Helpers\Viewport3DHelper.cs" />
-    <Compile Include="Helpers\Visual3DHelper.cs" />
-    <Compile Include="Importers\StudioReader.cs" />
-    <Compile Include="Properties\AssemblyInfo.cs">
-      <SubType>Code</SubType>
-    </Compile>
-    <Compile Include="Properties\Resources.Designer.cs">
-      <AutoGen>True</AutoGen>
-      <DesignTime>True</DesignTime>
-      <DependentUpon>Resources.resx</DependentUpon>
-    </Compile>
-    <Compile Include="ShaderEffects\AnaglyphEffect.cs" />
-    <Compile Include="Visual3Ds\Composite\CoordinateSystemVisual3D.cs" />
-    <Compile Include="Visual3Ds\Composite\VectorFieldVisual3D.cs" />
-    <Compile Include="Visual3Ds\Composite\SortingVisual3D.cs" />
-    <Compile Include="Visual3Ds\Composite\LightVisual3D.cs" />
-    <Compile Include="Visual3Ds\Composite\MeshNormalsVisual3D.cs" />
-    <Compile Include="Visual3Ds\MeshVisuals\ArrowVisual3D.cs" />
-    <Compile Include="Visual3Ds\MeshVisuals\BoxVisual3D.cs" />
-    <Compile Include="Visual3Ds\MeshVisuals\QuadVisual3D.cs" />
-    <Compile Include="Visual3Ds\MeshVisuals\PieSliceVisual3D.cs" />
-    <Compile Include="Visual3Ds\MeshVisuals\ExtrudedVisual3D.cs" />
-    <Compile Include="Visual3Ds\MeshVisuals\TubeVisual3D.cs" />
-    <Compile Include="Visual3Ds\MeshVisuals\CubeVisual3D.cs" />
-    <Compile Include="Visual3Ds\MeshVisuals\GridLinesVisual3D.cs" />
-    <Compile Include="Visual3Ds\MeshVisuals\ParametricSurface3D.cs" />
-    <Compile Include="Visual3Ds\MeshVisuals\RectangleVisual3D.cs" />
-    <Compile Include="Visual3Ds\MeshVisuals\SphereVisual3D.cs" />
-    <Compile Include="Visual3Ds\MeshVisuals\MeshElement3D.cs" />
-    <Compile Include="Visual3Ds\MeshVisuals\TruncatedConeVisual3D.cs" />
-    <Compile Include="Visual3Ds\MeshVisuals\PipeVisual3D.cs" />
-    <None Include="Class diagrams\Media3D\MaterialDiagram.cd" />
-    <None Include="Class diagrams\Media3D\ModelDiagram.cd" />
-    <Resource Include="ShaderEffects\InterlacedEffect.ps" />
-    <None Include="HelixToolkit.snk" />
-    <None Include="ShaderEffects\AnaglyphEffect.fx" />
-    <Resource Include="ShaderEffects\AnaglyphEffect.ps" />
-    <None Include="ShaderEffects\compileEffects.cmd" />
-    <None Include="Class diagrams\Media3D\ViewportDiagram.cd" />
-    <Compile Include="Visual3Ds\Composite\BoundingBoxVisual3D.cs" />
-    <EmbeddedResource Include="Properties\Resources.resx">
-      <Generator>ResXFileCodeGenerator</Generator>
-      <LastGenOutput>Resources.Designer.cs</LastGenOutput>
-      <SubType>Designer</SubType>
-    </EmbeddedResource>
-    <AppDesigner Include="Properties\" />
-  </ItemGroup>
-  <ItemGroup>
-    <Page Include="Controls\Stereo\InterlacedView3D.xaml">
-      <Generator>MSBuild:Compile</Generator>
-      <SubType>Designer</SubType>
-    </Page>
-    <Page Include="Controls\Stereo\AnaglyphView3D.xaml">
-      <Generator>MSBuild:Compile</Generator>
-      <SubType>Designer</SubType>
-      <Generator>MSBuild:Compile</Generator>
-      <SubType>Designer</SubType>
-    </Page>
-    <Page Include="Controls\Stereo\StereoView3D.xaml">
-      <Generator>MSBuild:Compile</Generator>
-      <SubType>Designer</SubType>
-      <Generator>MSBuild:Compile</Generator>
-      <SubType>Designer</SubType>
-    </Page>
-    <Page Include="Controls\Stereo\WiggleView3D.xaml">
-      <Generator>MSBuild:Compile</Generator>
-      <SubType>Designer</SubType>
-      <Generator>MSBuild:Compile</Generator>
-      <SubType>Designer</SubType>
-    </Page>
-    <Page Include="Resources\TeapotGeometry.xaml">
-      <Generator>MSBuild:Compile</Generator>
-      <SubType>Designer</SubType>
-    </Page>
-    <Page Include="Themes\Generic.xaml">
-      <Generator>MSBuild:Compile</Generator>
-      <SubType>Designer</SubType>
-      <Generator>MSBuild:Compile</Generator>
-      <SubType>Designer</SubType>
-    </Page>
-  </ItemGroup>
-  <ItemGroup>
-    <None Include="ShaderEffects\InterlacedEffect.fx" />
-  </ItemGroup>
-  <ItemGroup>
-    <ProjectReference Include="..\HelixToolkit\HelixToolkit.csproj">
-      <Project>{7c0e987e-cc34-4b19-ba6b-b381aeabb530}</Project>
-      <Name>HelixToolkit</Name>
-    </ProjectReference>
-  </ItemGroup>
-  <Import Project="$(MSBuildToolsPath)\Microsoft.CSharp.targets" />
-  <Import Project="$(SolutionDir)\.nuget\NuGet.targets" Condition="Exists('$(SolutionDir)\.nuget\NuGet.targets')" />
-  <!-- To modify your build process, add your task inside one of the targets below and uncomment it. 
-       Other similar extension points exist, see Microsoft.Common.targets.
-  <Target Name="BeforeBuild">
-  </Target>
-  <Target Name="AfterBuild">
-  </Target>
-  -->
+﻿<?xml version="1.0" encoding="utf-8"?>
+<Project ToolsVersion="4.0" DefaultTargets="Build" xmlns="http://schemas.microsoft.com/developer/msbuild/2003">
+  <PropertyGroup>
+    <Configuration Condition=" '$(Configuration)' == '' ">Debug</Configuration>
+    <Platform Condition=" '$(Platform)' == '' ">AnyCPU</Platform>
+    <ProductVersion>8.0.30703</ProductVersion>
+    <SchemaVersion>2.0</SchemaVersion>
+    <ProjectGuid>{3F3B4548-A9DB-4874-86F7-E7C4FEC8A351}</ProjectGuid>
+    <OutputType>Library</OutputType>
+    <AppDesignerFolder>Properties</AppDesignerFolder>
+    <RootNamespace>HelixToolkit.Wpf</RootNamespace>
+    <AssemblyName>HelixToolkit.Wpf</AssemblyName>
+    <TargetFrameworkVersion>v4.5</TargetFrameworkVersion>
+    <FileAlignment>512</FileAlignment>
+    <SolutionDir Condition="$(SolutionDir) == '' Or $(SolutionDir) == '*Undefined*'">..\</SolutionDir>
+    <RestorePackages>true</RestorePackages>
+    <StyleCopTreatErrorsAsWarnings>false</StyleCopTreatErrorsAsWarnings>
+  </PropertyGroup>
+  <PropertyGroup Condition=" '$(Configuration)|$(Platform)' == 'Debug|AnyCPU' ">
+    <DebugSymbols>true</DebugSymbols>
+    <DebugType>full</DebugType>
+    <Optimize>false</Optimize>
+    <OutputPath>bin\Debug\NET45\</OutputPath>
+    <OutputPath>bin\Debug\NET45</OutputPath>
+    <IntermediateOutputPath>obj\Debug\NET45\</IntermediateOutputPath>
+    <DefineConstants>DEBUG;TRACE</DefineConstants>
+    <ErrorReport>prompt</ErrorReport>
+    <WarningLevel>4</WarningLevel>
+    <DocumentationFile>
+    </DocumentationFile>
+    <CodeAnalysisRuleSet>AllRules.ruleset</CodeAnalysisRuleSet>
+    <TreatWarningsAsErrors>true</TreatWarningsAsErrors>
+  </PropertyGroup>
+  <PropertyGroup Condition=" '$(Configuration)|$(Platform)' == 'Release|AnyCPU' ">
+    <DebugType>pdbonly</DebugType>
+    <Optimize>true</Optimize>
+    <OutputPath>..\..\Output\NET45\</OutputPath>
+    <IntermediateOutputPath>obj\Release\NET45\</IntermediateOutputPath>
+    <DefineConstants>TRACE</DefineConstants>
+    <ErrorReport>prompt</ErrorReport>
+    <WarningLevel>4</WarningLevel>
+    <DocumentationFile>..\..\Output\NET45\HelixToolkit.Wpf.XML</DocumentationFile>
+    <CodeAnalysisRuleSet>AllRules.ruleset</CodeAnalysisRuleSet>
+    <TreatWarningsAsErrors>true</TreatWarningsAsErrors>
+  </PropertyGroup>
+  <PropertyGroup>
+    <SignAssembly>true</SignAssembly>
+  </PropertyGroup>
+  <PropertyGroup>
+    <AssemblyOriginatorKeyFile>HelixToolkit.snk</AssemblyOriginatorKeyFile>
+  </PropertyGroup>
+  <ItemGroup>
+    <Reference Include="PresentationCore" />
+    <Reference Include="PresentationFramework" />
+    <Reference Include="System" />
+    <Reference Include="System.Core" />
+    <Reference Include="System.Xaml" />
+    <Reference Include="System.Data.DataSetExtensions" />
+    <Reference Include="System.Data" />
+    <Reference Include="System.Xml" />
+    <Reference Include="WindowsBase" />
+  </ItemGroup>
+  <ItemGroup>
+    <Compile Include="..\GlobalAssemblyInfo.cs">
+      <Link>Properties\GlobalAssemblyInfo.cs</Link>
+    </Compile>
+    <Compile Include="Adorners\DrawingContextExtensions.cs" />
+    <Compile Include="Controls\Stereo\InterlacedView3D.xaml.cs">
+      <DependentUpon>InterlacedView3D.xaml</DependentUpon>
+    </Compile>
+    <Compile Include="ExtensionMethods\AnimationExtensions.cs" />
+    <Compile Include="Geometry\LineSegment.cs" />
+    <Compile Include="Geometry\Triangle.cs" />
+    <Compile Include="Helpers\AttachedProperties.cs" />
+    <Compile Include="Controls\CameraController\CameraMode.cs" />
+    <Compile Include="Controls\CameraController\CameraRotationMode.cs" />
+    <Compile Include="Controls\CameraController\CameraSetting.cs" />
+    <Compile Include="Controls\CameraController\ManipulationEventArgs.cs" />
+    <Compile Include="Controls\CameraController\PanHandler.cs" />
+    <Compile Include="Controls\CameraController\RotateHandler.cs" />
+    <Compile Include="Controls\CameraController\ZoomHandler.cs" />
+    <Compile Include="Controls\CameraController\ZoomRectangleHandler.cs" />
+    <Compile Include="Controls\ColorAxis\CategorizedColorAxis.cs" />
+    <Compile Include="Controls\ColorAxis\ColorAxis.cs" />
+    <Compile Include="Controls\ColorAxis\ColorAxisPosition.cs" />
+    <Compile Include="Controls\ColorAxis\RangeColorAxis.cs" />
+    <Compile Include="HelixToolkitException.cs" />
+    <Compile Include="Controls\HelixViewport3D.cs" />
+    <Compile Include="Controls\CameraController\MouseGestureHandler.cs" />
+    <Compile Include="Controls\IHelixViewport3D.cs" />
+    <Compile Include="Controls\InputBindingX.cs" />
+    <Compile Include="Converters\LinearConverter.cs" />
+    <Compile Include="Converters\NotNullToVisibilityConverter.cs" />
+    <Compile Include="Converters\StringToBooleanConverter.cs" />
+    <Compile Include="Converters\EnumToBooleanConverter.cs" />
+    <Compile Include="Exporters\BitmapExporter.cs" />
+    <Compile Include="Exporters\ColladaExporter.cs" />
+    <Compile Include="Exporters\RenderManExporter.cs" />
+    <Compile Include="Exporters\Exporter.cs" />
+    <Compile Include="Exporters\Exporters.cs" />
+    <Compile Include="Exporters\IExporter.cs" />
+    <Compile Include="Exporters\ObjExporter.cs" />
+    <Compile Include="Exporters\X3DExporter.cs" />
+    <Compile Include="Exporters\VrmlExporter.cs" />
+    <Compile Include="Exporters\PovRayExporter.cs" />
+    <Compile Include="Exporters\XamlExporter.cs" />
+    <Compile Include="ExtensionMethods\Point3DExtensions.cs" />
+    <Compile Include="ExtensionMethods\StringExtensions.cs" />
+    <Compile Include="Geometry\CuttingEarsTriangulator.cs" />
+    <Compile Include="Geometry\Polygon3D.cs" />
+    <Compile Include="Geometry\Mesh3D.cs" />
+    <Compile Include="Geometry\BoundingSphere.cs" />
+    <Compile Include="Helpers\CanonicalSplineHelper.cs" />
+    <Compile Include="Helpers\ColorHelper.cs" />
+    <Compile Include="Helpers\ContourHelper.cs" />
+    <Compile Include="Helpers\DependencyPropertyEx.cs" />
+    <Compile Include="Helpers\Model3DHelper.cs" />
+    <Compile Include="Helpers\ScreenSpace\Billboard.cs" />
+    <Compile Include="Helpers\ScreenSpace\BillboardGeometryBuilder.cs" />
+    <Compile Include="Helpers\WeakEventManagers\RenderingEventManager.cs" />
+    <Compile Include="Helpers\WeakEventManagers\WeakEventManagerBase{TManager}.cs" />
+    <Compile Include="Helpers\LoopSubdivision.cs" />
+    <Compile Include="Helpers\DoubleKeyDictionary.cs" />
+    <Compile Include="Controls\CameraController\CameraController.cs" />
+    <Compile Include="Controls\Stereo\AnaglyphView3D.xaml.cs">
+      <DependentUpon>AnaglyphView3D.xaml</DependentUpon>
+    </Compile>
+    <Compile Include="Controls\Stereo\StereoControl.cs" />
+    <Compile Include="Controls\Stereo\StereoView3D.xaml.cs">
+      <DependentUpon>StereoView3D.xaml</DependentUpon>
+    </Compile>
+    <Compile Include="Controls\Stereo\WiggleView3D.xaml.cs">
+      <DependentUpon>WiggleView3D.xaml</DependentUpon>
+    </Compile>
+    <Compile Include="Converters\SelfProvider.cs" />
+    <Compile Include="Exporters\KerkytheaExporter.cs" />
+    <Compile Include="ExtensionMethods\Matrix3DExtensions.cs" />
+    <Compile Include="ExtensionMethods\Vector3DExtensions.cs" />
+    <Compile Include="Geometry\Plane3D.cs" />
+    <Compile Include="Geometry\Polygon.cs" />
+    <Compile Include="Geometry\Ray3D.cs" />
+    <Compile Include="Adorners\RectangleAdorner.cs" />
+    <Compile Include="Helpers\ScreenSpace\CohenSutherlandClipping.cs" />
+    <Compile Include="Helpers\ScreenSpace\LineGeometryBuilder.cs" />
+    <Compile Include="Importers\Importers.cs" />
+    <Compile Include="Importers\ModelReader.cs" />
+    <Compile Include="Importers\OffReader.cs" />
+    <Compile Include="MarkupExtensions\KeyGestureExtension.cs" />
+    <Compile Include="MarkupExtensions\LinearGradientBrushExtension.cs" />
+    <Compile Include="MarkupExtensions\PerspectiveCameraExtension.cs" />
+    <Compile Include="MarkupExtensions\TranslateExtension.cs" />
+    <Compile Include="SelectionCommands\ModelsSelectedByPointEventArgs.cs" />
+    <Compile Include="SelectionCommands\ModelsSelectedByRectangleEventArgs.cs" />
+    <Compile Include="SelectionCommands\ModelsSelectedEventArgs.cs" />
+    <Compile Include="SelectionCommands\PointSelectionCommand.cs" />
+    <Compile Include="SelectionCommands\RectangleSelectionCommand.cs" />
+    <Compile Include="SelectionCommands\SelectionCommand.cs" />
+    <Compile Include="SelectionCommands\SelectionHitMode.cs" />
+    <Compile Include="ShaderEffects\InterlacedEffect.cs" />
+    <Compile Include="ShaderEffects\AnaglyphMethod.cs" />
+    <Compile Include="Visual3Ds\LightSetups\DirectionalHeadLight.cs" />
+    <Compile Include="Visual3Ds\LightSetups\GenericHeadLight.cs" />
+    <Compile Include="Visual3Ds\LightSetups\SpotHeadLight.cs" />
+    <Compile Include="Visual3Ds\MeshVisuals\MeshGeometryVisual3D.cs" />
+    <Compile Include="Visual3Ds\MeshVisuals\ParticleSystem.cs" />
+    <Compile Include="Visual3Ds\Text\BillboardTextItem.cs" />
+    <Compile Include="Visual3Ds\Text\SpatialTextItem.cs" />
+    <Compile Include="Visual3Ds\Text\TextGroupVisual3D.cs" />
+    <Compile Include="Visual3Ds\Composite\MeshVisual3D.cs" />
+    <Compile Include="Visual3Ds\Composite\CuttingPlaneGroup.cs" />
+    <Compile Include="Visual3Ds\Composite\Exploder3D.cs" />
+    <Compile Include="Visual3Ds\Composite\FileModelVisual3D.cs" />
+    <Compile Include="Helpers\WeakEventListeners\RenderingEventListener.cs" />
+    <Compile Include="Visual3Ds\Composite\RenderingModelVisual3D.cs" />
+    <Compile Include="Helpers\WeakEventListeners\WeakEventListener{TEventManager,TEventArgs}.cs" />
+    <Compile Include="Visual3Ds\LightSetups\LightSetup.cs" />
+    <Compile Include="Visual3Ds\LightSetups\SunLight.cs" />
+    <Compile Include="Visual3Ds\LightSetups\ThreePointLights.cs" />
+    <Compile Include="Visual3Ds\Manipulators\BindableRotateManipulator.cs" />
+    <Compile Include="Visual3Ds\Manipulators\BindableTranslateManipulator.cs" />
+    <Compile Include="Visual3Ds\Manipulators\CombinedManipulator.cs" />
+    <Compile Include="Visual3Ds\Manipulators\RotateManipulator.cs" />
+    <Compile Include="Visual3Ds\Manipulators\Manipulator.cs" />
+    <Compile Include="Visual3Ds\Manipulators\TranslateManipulator.cs" />
+    <Compile Include="Visual3Ds\MeshVisuals\EllipsoidVisual3D.cs" />
+    <Compile Include="Visual3Ds\MeshVisuals\HelixVisual3D.cs">
+      <SubType>Code</SubType>
+    </Compile>
+    <Compile Include="Visual3Ds\MeshVisuals\TestModels\Teapot.cs" />
+    <Compile Include="Visual3Ds\ScreenSpaceVisuals\BillboardVisual3D.cs" />
+    <Compile Include="Visual3Ds\ScreenSpaceVisuals\BoundingBoxWireFrameVisual3D.cs" />
+    <Compile Include="Visual3Ds\Text\BillboardTextGroupVisual3D.cs" />
+    <Compile Include="Visual3Ds\Text\BillboardTextVisual3D.cs" />
+    <Compile Include="Visual3Ds\ScreenSpaceVisuals\LinesVisual3D.cs" />
+    <Compile Include="Helpers\ScreenSpace\PointGeometryBuilder.cs" />
+    <Compile Include="Visual3Ds\ScreenSpaceVisuals\PointsVisual3D.cs" />
+    <Compile Include="Helpers\ScreenSpace\ScreenGeometryBuilder.cs" />
+    <Compile Include="Visual3Ds\ScreenSpaceVisuals\ScreenSpaceVisual3D.cs" />
+    <None Include="Class diagrams\Helix.CompositeVisuals.cd" />
+    <None Include="Class diagrams\Media3D\LightsDiagram.cd" />
+    <None Include="Class diagrams\Helix.ViewControls.cd" />
+    <None Include="Class diagrams\Media3D\CameraDiagram.cd" />
+    <None Include="Class diagrams\Media3D\VisualDiagram.cd" />
+    <None Include="Class diagrams\Helix.MeshVisuals.cd" />
+    <Compile Include="Helpers\CameraHelper.cs" />
+    <Compile Include="Helpers\BrushHelper.cs" />
+    <Compile Include="Helpers\GradientBrushes.cs" />
+    <Compile Include="Physics\VerletIntegrator.cs" />
+    <Compile Include="Importers\IModelReader.cs" />
+    <Compile Include="MarkupExtensions\GradientExtension.cs" />
+    <Compile Include="MarkupExtensions\ImageBrushExtension.cs" />
+    <Compile Include="MarkupExtensions\ImageMaterialExtension.cs" />
+    <Compile Include="Helpers\Transform3DHelper.cs" />
+    <Compile Include="Helpers\XamlHelper.cs" />
+    <Compile Include="Importers\ModelImporter.cs" />
+    <Compile Include="Importers\ObjReader.cs" />
+    <Compile Include="Importers\LwoReader.cs" />
+    <Compile Include="Importers\StLReader.cs" />
+    <Compile Include="MarkupExtensions\MaterialExtension.cs" />
+    <Compile Include="Helpers\MeshBuilder.cs" />
+    <Compile Include="Visual3Ds\Composite\ClonedVisual3D.cs" />
+    <Compile Include="Helpers\GZipHelper.cs" />
+    <Compile Include="Visual3Ds\Composite\PanoramaCube3D.cs" />
+    <Compile Include="Visual3Ds\Composite\Expander3D.cs" />
+    <Compile Include="Visual3Ds\Terrain\Textures\MapTexture.cs" />
+    <Compile Include="Visual3Ds\Terrain\Textures\SlopeDirectionTexture.cs" />
+    <Compile Include="Visual3Ds\Terrain\Textures\SlopeTexture.cs" />
+    <Compile Include="Visual3Ds\Terrain\TerrainModel.cs" />
+    <Compile Include="Visual3Ds\Terrain\Textures\TerrainTexture.cs" />
+    <Compile Include="Visual3Ds\Terrain\TerrainVisual3D.cs" />
+    <Compile Include="Visual3Ds\Text\TextItem.cs" />
+    <Compile Include="Visual3Ds\Text\TextVisual3D.cs" />
+    <Compile Include="Visual3Ds\Composite\ViewCubeVisual3D.cs" />
+    <Compile Include="Visual3Ds\LightSetups\DefaultLights.cs" />
+    <Compile Include="Helpers\MaterialHelper.cs" />
+    <Compile Include="Helpers\Materials.cs" />
+    <Compile Include="Helpers\MeshGeometryHelper.cs" />
+    <Compile Include="Helpers\ElementSortingHelper.cs" />
+    <Compile Include="Helpers\StereoHelper.cs" />
+    <Compile Include="Adorners\TargetSymbolAdorner.cs" />
+    <Compile Include="Helpers\TextCreator.cs" />
+    <Compile Include="Helpers\Viewport3DHelper.cs" />
+    <Compile Include="Helpers\Visual3DHelper.cs" />
+    <Compile Include="Importers\StudioReader.cs" />
+    <Compile Include="Properties\AssemblyInfo.cs">
+      <SubType>Code</SubType>
+    </Compile>
+    <Compile Include="Properties\Resources.Designer.cs">
+      <AutoGen>True</AutoGen>
+      <DesignTime>True</DesignTime>
+      <DependentUpon>Resources.resx</DependentUpon>
+    </Compile>
+    <Compile Include="ShaderEffects\AnaglyphEffect.cs" />
+    <Compile Include="Visual3Ds\Composite\CoordinateSystemVisual3D.cs" />
+    <Compile Include="Visual3Ds\Composite\VectorFieldVisual3D.cs" />
+    <Compile Include="Visual3Ds\Composite\SortingVisual3D.cs" />
+    <Compile Include="Visual3Ds\Composite\LightVisual3D.cs" />
+    <Compile Include="Visual3Ds\Composite\MeshNormalsVisual3D.cs" />
+    <Compile Include="Visual3Ds\MeshVisuals\ArrowVisual3D.cs" />
+    <Compile Include="Visual3Ds\MeshVisuals\BoxVisual3D.cs" />
+    <Compile Include="Visual3Ds\MeshVisuals\QuadVisual3D.cs" />
+    <Compile Include="Visual3Ds\MeshVisuals\PieSliceVisual3D.cs" />
+    <Compile Include="Visual3Ds\MeshVisuals\ExtrudedVisual3D.cs" />
+    <Compile Include="Visual3Ds\MeshVisuals\TubeVisual3D.cs" />
+    <Compile Include="Visual3Ds\MeshVisuals\CubeVisual3D.cs" />
+    <Compile Include="Visual3Ds\MeshVisuals\GridLinesVisual3D.cs" />
+    <Compile Include="Visual3Ds\MeshVisuals\ParametricSurface3D.cs" />
+    <Compile Include="Visual3Ds\MeshVisuals\RectangleVisual3D.cs" />
+    <Compile Include="Visual3Ds\MeshVisuals\SphereVisual3D.cs" />
+    <Compile Include="Visual3Ds\MeshVisuals\MeshElement3D.cs" />
+    <Compile Include="Visual3Ds\MeshVisuals\TruncatedConeVisual3D.cs" />
+    <Compile Include="Visual3Ds\MeshVisuals\PipeVisual3D.cs" />
+    <None Include="Class diagrams\Media3D\MaterialDiagram.cd" />
+    <None Include="Class diagrams\Media3D\ModelDiagram.cd" />
+    <Resource Include="ShaderEffects\InterlacedEffect.ps" />
+    <None Include="HelixToolkit.snk" />
+    <None Include="ShaderEffects\AnaglyphEffect.fx" />
+    <Resource Include="ShaderEffects\AnaglyphEffect.ps" />
+    <None Include="ShaderEffects\compileEffects.cmd" />
+    <None Include="Class diagrams\Media3D\ViewportDiagram.cd" />
+    <Compile Include="Visual3Ds\Composite\BoundingBoxVisual3D.cs" />
+    <EmbeddedResource Include="Properties\Resources.resx">
+      <Generator>ResXFileCodeGenerator</Generator>
+      <LastGenOutput>Resources.Designer.cs</LastGenOutput>
+      <SubType>Designer</SubType>
+    </EmbeddedResource>
+    <AppDesigner Include="Properties\" />
+  </ItemGroup>
+  <ItemGroup>
+    <Page Include="Controls\Stereo\InterlacedView3D.xaml">
+      <Generator>MSBuild:Compile</Generator>
+      <SubType>Designer</SubType>
+    </Page>
+    <Page Include="Controls\Stereo\AnaglyphView3D.xaml">
+      <Generator>MSBuild:Compile</Generator>
+      <SubType>Designer</SubType>
+      <Generator>MSBuild:Compile</Generator>
+      <SubType>Designer</SubType>
+    </Page>
+    <Page Include="Controls\Stereo\StereoView3D.xaml">
+      <Generator>MSBuild:Compile</Generator>
+      <SubType>Designer</SubType>
+      <Generator>MSBuild:Compile</Generator>
+      <SubType>Designer</SubType>
+    </Page>
+    <Page Include="Controls\Stereo\WiggleView3D.xaml">
+      <Generator>MSBuild:Compile</Generator>
+      <SubType>Designer</SubType>
+      <Generator>MSBuild:Compile</Generator>
+      <SubType>Designer</SubType>
+    </Page>
+    <Page Include="Resources\TeapotGeometry.xaml">
+      <Generator>MSBuild:Compile</Generator>
+      <SubType>Designer</SubType>
+    </Page>
+    <Page Include="Themes\Generic.xaml">
+      <Generator>MSBuild:Compile</Generator>
+      <SubType>Designer</SubType>
+      <Generator>MSBuild:Compile</Generator>
+      <SubType>Designer</SubType>
+    </Page>
+  </ItemGroup>
+  <ItemGroup>
+    <None Include="ShaderEffects\InterlacedEffect.fx" />
+  </ItemGroup>
+  <ItemGroup>
+    <ProjectReference Include="..\HelixToolkit\HelixToolkit.csproj">
+      <Project>{7c0e987e-cc34-4b19-ba6b-b381aeabb530}</Project>
+      <Name>HelixToolkit</Name>
+    </ProjectReference>
+  </ItemGroup>
+  <Import Project="$(MSBuildToolsPath)\Microsoft.CSharp.targets" />
+  <Import Project="$(SolutionDir)\.nuget\NuGet.targets" Condition="Exists('$(SolutionDir)\.nuget\NuGet.targets')" />
+  <!-- To modify your build process, add your task inside one of the targets below and uncomment it. 
+       Other similar extension points exist, see Microsoft.Common.targets.
+  <Target Name="BeforeBuild">
+  </Target>
+  <Target Name="AfterBuild">
+  </Target>
+  -->
 </Project>